<<<<<<< HEAD
﻿using System;
using System.IO; 
using System.Collections.Generic;
using System.Linq;
using System.Threading.Tasks;
using Microsoft.AspNetCore.Authentication;
using Microsoft.AspNetCore.Authentication.Cookies;
using Microsoft.AspNetCore.Authentication.OpenIdConnect;
using Microsoft.AspNetCore.Builder;
using Microsoft.AspNetCore.Hosting;
using Microsoft.Extensions.Configuration;
using Microsoft.Extensions.Options;
using Microsoft.Extensions.DependencyInjection;
using Microsoft.Extensions.Logging;
using Microsoft.IdentityModel.Protocols.OpenIdConnect;
using System.Security.Claims;
using WindowsAuth.models;
using WindowsAuth.Services;
using WebPortal.Helper;


using Serilog.Extensions.Logging;
using Microsoft.EntityFrameworkCore;
using Microsoft.IdentityModel.Clients.ActiveDirectory;
using Microsoft.IdentityModel.Tokens;
using Microsoft.AspNetCore.Http;

using Newtonsoft.Json;
using Newtonsoft.Json.Linq;

namespace WindowsAuth
{
    public class Startup
    {
        public Startup(IHostingEnvironment env)
        {
            // Set up configuration sources.
            var builder = new ConfigurationBuilder()
                .SetBasePath(env.ContentRootPath)
                .AddJsonFile("config.json")
                .AddJsonFile("configAuth.json")
                .AddJsonFile("appsettings.json", optional: true, reloadOnChange: true);

            // User Configuration is added through ./deploy.py
            try
            {
                using (var fp = File.Open("userconfig.json", FileMode.Open, FileAccess.Read))
                {
                }
                builder.AddJsonFile("userconfig.json", optional: true, reloadOnChange: true);
            }
            catch { };
            Configuration = builder.Build();

        }

        static public IConfigurationRoot Configuration { get; set; }
        static public Dictionary<string, OpenIDAuthentication> AuthenticationSchemes;
        static public Dictionary<string, DLCluster> Clusters; 
        static public Dictionary<string, ClusterContext> Database;
        static public ClusterContext MasterDatabase;

        // This method gets called by the runtime. Use this method to add services to the container.
        public void ConfigureServices(IServiceCollection services)
        {
            // Add MVC services to the services container.
            services.AddMvc();
            services.AddDistributedMemoryCache(); // Adds a default in-memory implementation of IDistributedCache
            services.AddSession();
            //services.AddCors();
            services.Configure<AppSettings>(appSettings =>
            {
                // Typed syntax - Configuration.Get<type>("")
                // Configure may not have run at the moment, so this is console printout. 

            });
	    services.Configure<FamilyModel>(families => {});
            // Add Authentication services.
            services.AddAuthentication(sharedOptions => sharedOptions.SignInScheme = CookieAuthenticationDefaults.AuthenticationScheme);

            // Expose Azure AD configuration to controllers
            services.AddOptions();

            services.AddDbContext<WebAppContext>(options => options.UseSqlite(Configuration["Data:ConnectionString"]));
            services.AddSingleton<IHttpContextAccessor, HttpContextAccessor>();
	    services.AddSingleton<IFamily, FamilyModel>();
            services.AddScoped<IAzureAdTokenService, DbTokenCache>();

        }



        // This method gets called by the runtime. Use this method to configure the HTTP request pipeline.
        public void Configure(IApplicationBuilder app, IHostingEnvironment env, ILoggerFactory loggerFactory)
        {
            // Add the console logger.
            loggerFactory.AddConsole(Configuration.GetSection("Logging")).AddDebug();
            loggerFactory.AddFile("/var/log/webui/webui-{Date}.txt");

            var _logger = loggerFactory.CreateLogger("Configure");

            ConfigurationParser.ParseConfiguration(loggerFactory);

            //app.UseCors(builder =>
            //    builder.AllowAnyOrigin()
            //    );

            var clusters = ConfigurationParser.GetConfiguration("DLClusters") as Dictionary<string, object>;
            if ( Object.ReferenceEquals(clusters, null ))
            {
                throw new ArgumentException("There are no DLClusters in the configuration file");
            }
            Clusters = new Dictionary<string, DLCluster>();
            Database = new Dictionary<string, ClusterContext>();
            string defaultClusterName = null; 
            foreach (var pair in clusters)
            {
                var clusterName = pair.Key;
                var clusterConfig = pair.Value as Dictionary<string, object>;
                _logger.LogInformation("Configure cluster {0}", clusterName);
                if (Object.ReferenceEquals(clusterConfig, null))
                {
                    throw new ArgumentException("Configuration for cluster {0} is not provided as a JSon dictionary", clusterName );
                }
                var clusterInfo = new DLCluster();
                clusterInfo.ClusterName = clusterName;
                clusterInfo.ClusterId = clusterConfig["ClusterId"] as string;
                if (clusterConfig.ContainsKey("AdminGroups"))
                { 
                    var lst = ConfigurationParser.ParseConfigurationAsList(clusterConfig["AdminGroups"]);
                    // Convert to Dictionary for fast checkin
                    clusterInfo.AdminGroups = new Dictionary<string, bool>(StringComparer.OrdinalIgnoreCase);
                    foreach( var group in lst )
                    {
                        clusterInfo.AdminGroups[group] = true;
                    }
                }
                else
                    clusterInfo.AdminGroups = new Dictionary<string, bool>();
                if (clusterConfig.ContainsKey("AuthorizedGroups"))
                {
                    var lst = ConfigurationParser.ParseConfigurationAsList(clusterConfig["AuthorizedGroups"]);
                    clusterInfo.AuthorizedGroups = new Dictionary<string, bool>(StringComparer.OrdinalIgnoreCase);
                    foreach (var group in lst)
                    {
                        clusterInfo.AuthorizedGroups[group] = true; 
                    }
                }
                else
                    clusterInfo.AuthorizedGroups = new Dictionary<string, bool>();
                if (clusterConfig.ContainsKey("RegisterGroups"))
                {
                    var lst = ConfigurationParser.ParseConfigurationAsList(clusterConfig["RegisterGroups"]);
                    clusterInfo.RegisterGroups = new Dictionary<string, bool>(StringComparer.OrdinalIgnoreCase);
                    foreach (var group in lst)
                    {
                        clusterInfo.RegisterGroups[group] = true;
                    }
                }
                else
                    clusterInfo.RegisterGroups = new Dictionary<string, bool>();

                clusterInfo.DataFolderAccessPoint = clusterConfig["DataFolderAccessPoint"] as string;
                clusterInfo.WorkFolderAccessPoint = clusterConfig["WorkFolderAccessPoint"] as string;
                if (clusterConfig.ContainsKey("smbUsername"))
                {
                    clusterInfo.smbUsername = clusterConfig["smbUsername"] as string;
                }
                else
                {
                    clusterInfo.smbUsername = "[Your default domain username]";
                }
                if (clusterConfig.ContainsKey("smbUserPassword"))
                {
                    clusterInfo.smbUserPassword = clusterConfig["smbUserPassword"] as string;
                }
                else
                {
                    clusterInfo.smbUserPassword = "[Your default domain password]";

                }
                clusterInfo.Restapi = clusterConfig["Restapi"] as string;
                clusterInfo.SQLDatabaseForUser = clusterConfig["SQLDatabaseForUser"] as string;
                clusterInfo.SQLHostname = clusterConfig["SQLHostname"] as string;
                clusterInfo.SQLPassword = clusterConfig["SQLPassword"] as string;
                clusterInfo.SQLUsername = clusterConfig["SQLUsername"] as string;
                // Mount description and mount point
                if (clusterConfig.ContainsKey("mountdescription"))
                {
                    clusterInfo.MountDescription = clusterConfig["mountdescription"] as string;
                }
                else
                {
                    clusterInfo.MountDescription = "{}";
                }
                // Mount description and mount point
                if (clusterConfig.ContainsKey("mountpoints"))
                {
                    clusterInfo.MountPoints = clusterConfig["mountpoints"] as string;
                }
                else
                {
                    clusterInfo.MountPoints = "{}";
                }
                if (clusterConfig.ContainsKey("mounthomefolder"))
                {
                    var val = clusterConfig["mounthomefolder"] as string;
                    switch ( val.ToLower()[0])
                    {
                        case 'y':
                        case 't':
                            clusterInfo.MountHomeFolder = true;
                            break;
                        default:
                            clusterInfo.MountHomeFolder = false;
                            break; 
                    }
                }
                else
                {
                    clusterInfo.MountHomeFolder = true;
                }
                if (clusterConfig.ContainsKey("deploymounts"))
                {
                    clusterInfo.DeployMounts = clusterConfig["deploymounts"] as string;
                }
                else
                {
                    clusterInfo.DeployMounts = "[]";
                }

                var isDefault = clusterConfig.ContainsKey("Default") && (clusterConfig["Default"] as string).ToLower()=="true";
                if (isDefault)
                    defaultClusterName = clusterName;
                _logger.LogDebug("ClusterId: {0}", clusterInfo.ClusterId);
                _logger.LogDebug("DataFolderAccessPoint: {0}", clusterInfo.DataFolderAccessPoint);
                _logger.LogDebug("WorkFolderAccessPoint: {0}", clusterInfo.WorkFolderAccessPoint);
                _logger.LogDebug("Restapi: {0}", clusterInfo.Restapi);
                _logger.LogDebug("SQLDatabaseForUser: {0}", clusterInfo.SQLDatabaseForUser);
                _logger.LogDebug("SQLHostname: {0}", clusterInfo.SQLHostname);
                _logger.LogDebug("SQLPassword: {0}", clusterInfo.SQLPassword);
                _logger.LogDebug("SQLUsername: {0}", clusterInfo.SQLUsername);
                Clusters[clusterName] = clusterInfo;
                var connectionUsers = String.Format("Server={0};Database={1}{2};User Id={3};Password={4}",
                    clusterInfo.SQLHostname,
                    clusterInfo.SQLDatabaseForUser,
                    clusterInfo.ClusterId,
                    clusterInfo.SQLUsername,
                    clusterInfo.SQLPassword);
                var optionsBuilderUsers = new DbContextOptionsBuilder<ClusterContext>();
                optionsBuilderUsers.UseSqlServer(connectionUsers);
                var userDatabase = new ClusterContext(optionsBuilderUsers.Options);
                userDatabase.Database.EnsureCreated();
                Database[clusterName] = userDatabase;
            }

            var templateDb = ConfigurationParser.GetConfiguration("MasterTemplates") as Dictionary<string, object>;
            var templatesMaster = new TemplateDatabase();
            templatesMaster.SQLDatabaseForTemplates = templateDb["SQLDatabaseForTemplates"] as string;
            templatesMaster.SQLHostname = templateDb["SQLHostname"] as string;
            templatesMaster.SQLPassword = templateDb["SQLPassword"] as string;
            templatesMaster.SQLUsername = templateDb["SQLUsername"] as string;
            var connectionTemplatesMaster = String.Format("Server={0};Database={1};User Id={2};Password={3}",
                templatesMaster.SQLHostname,
                templatesMaster.SQLDatabaseForTemplates,
                templatesMaster.SQLUsername,
                templatesMaster.SQLPassword);
            var optionsBuilderTemplatesMaster = new DbContextOptionsBuilder<ClusterContext>();
            optionsBuilderTemplatesMaster.UseSqlServer(connectionTemplatesMaster);
            var templateMasterDatabase = new ClusterContext(optionsBuilderTemplatesMaster.Options);
            var created = templateMasterDatabase.Database.EnsureCreated();
            var entryArries = templateMasterDatabase.Template.Select( x => x.Template ).ToArray();
            var dic = new Dictionary<string, bool>(StringComparer.OrdinalIgnoreCase);
            foreach (var entry in entryArries)
            {
                dic.Add(entry, true);
            }
            var nEntries = entryArries.Length;
            _logger.LogInformation("# of entries in Master-Templates: {0}", nEntries);
            MasterDatabase = templateMasterDatabase;

            var template_file = "./Master-Templates.json";

            if ( File.Exists(template_file))
            {
                int ncount = 0;
                _logger.LogInformation("Entries in template file: {0}", template_file);
                var list = new List<Tuple<string, string>>();
                using (var file = File.OpenText(template_file)) 
                using (var reader = new JsonTextReader(file))
                {
                    foreach (var templateTok in (JArray)JToken.ReadFrom(reader))
                    {
                        var template = (JObject)templateTok;
                        var TName = template["Name"].Value<string>();
                        var TJson = template["Json"].Value<string>();
                        _logger.LogInformation("{0}: {1}, {2}", ncount, TName, TJson);
                        list.Add(new Tuple< string, string>(TName, TJson));
                        ncount++;
                        // var sql = @"INSERT INTO dbo.Template (Template, Json, Type) VALUES ({0}, {1}, job)";
                        // MasterDatabase.Database.ExecuteSqlCommand(sql, TName, TJson);
                    }
                }
                if (ncount > nEntries)
                {
                    // Trigger ingestion logic
                    foreach (var entry in list)
                    {
                        if (!dic.ContainsKey(entry.Item1))
                        {
                            TemplateEntry entryAdd = new TemplateEntry(entry.Item1, null, entry.Item2, "job");
                            MasterDatabase.Template.Add(entryAdd);
                        }
                    }
                    MasterDatabase.SaveChanges(); 
                }

	        }

            if (String.IsNullOrEmpty(defaultClusterName))
                defaultClusterName = Clusters.Keys.First<string>();
            Clusters[""] = Clusters[defaultClusterName];
            _logger.LogDebug("Default Cluster: {0}", defaultClusterName);

            // Configure error handling middleware.
            app.UseExceptionHandler("/Home/Error");

            // Add static files to the request pipeline.
            app.UseStaticFiles();

            // Configure the OWIN pipeline to use cookie auth.
            var cookieOpt = new CookieAuthenticationOptions();
            //cookieOpt.AutomaticAuthenticate = true;
            // cookieOpt.CookieName = "dlws-auth";
            //cookieOpt.CookieSecure = Microsoft.AspNetCore.Http.CookieSecurePolicy.Always;
            // cookieOpt.AuthenticationScheme = "Cookies";
            app.UseCookieAuthentication(cookieOpt);

            var deployAuthenticationConfig  = ConfigurationParser.GetConfiguration("DeployAuthentications") as Dictionary<string, object>;
            var deployAuthentication = new Dictionary<string, bool>(StringComparer.OrdinalIgnoreCase);
            foreach (var pair in deployAuthenticationConfig)
                deployAuthentication[pair.Value as string] = true;
            int numDeployedAuthentication = deployAuthentication.Count;

            var authentication = ConfigurationParser.GetConfiguration("Authentications") as Dictionary<string, object>;
            AuthenticationSchemes = new Dictionary<string, OpenIDAuthentication>(); 
            foreach (var pair in authentication)
            {
                bool bUse = (numDeployedAuthentication == 0 || deployAuthentication.ContainsKey(pair.Key));
                if ( bUse )
                { 
                    var authenticationScheme = pair.Key;
                    var authenticationConfig = pair.Value;
                    var openIDOpt = new OpenIDAuthentication(authenticationScheme, authenticationConfig, loggerFactory);
                    AuthenticationSchemes[authenticationScheme] = openIDOpt;
                    app.UseOpenIdConnectAuthentication(openIDOpt);
                }
            }
            
            // Configure the OWIN pipeline to use OpenID Connect auth.
            app.UseSession();
            // Configure MVC routes
            app.UseMvc(routes =>
            {
                routes.MapRoute(
                    name: "default",
                    template: "{controller=Home}/{action=Index}/{id?}");
            });
        }

        public static string GetAuthentication(string email, out OpenIDAuthentication config )
        {
            foreach (var pair in AuthenticationSchemes)
            {
                if (pair.Value.isAuthentication(email))
                {
                    config = pair.Value;
                    return pair.Key; 
                }
            }
            config = null;
            return OpenIdConnectDefaults.AuthenticationScheme; 
        }


    }

}
=======
﻿using System;
using System.IO; 
using System.Collections.Generic;
using System.Linq;
using System.Threading.Tasks;
using Microsoft.AspNetCore.Authentication;
using Microsoft.AspNetCore.Authentication.Cookies;
using Microsoft.AspNetCore.Authentication.OpenIdConnect;
using Microsoft.AspNetCore.Builder;
using Microsoft.AspNetCore.Hosting;
using Microsoft.Extensions.Configuration;
using Microsoft.Extensions.Options;
using Microsoft.Extensions.DependencyInjection;
using Microsoft.Extensions.Logging;
using Microsoft.IdentityModel.Protocols.OpenIdConnect;
using System.Security.Claims;
using WindowsAuth.models;
using WindowsAuth.Services;
using WebPortal.Helper;


using Serilog.Extensions.Logging;
using Microsoft.EntityFrameworkCore;
using Microsoft.IdentityModel.Clients.ActiveDirectory;
using Microsoft.IdentityModel.Tokens;
using Microsoft.AspNetCore.Http;

using Newtonsoft.Json;
using Newtonsoft.Json.Linq;

namespace WindowsAuth
{
    public class Startup
    {
        public Startup(IHostingEnvironment env)
        {
            // Set up configuration sources.
            var builder = new ConfigurationBuilder()
                .SetBasePath(env.ContentRootPath)
                .AddJsonFile("config.json")
                .AddJsonFile("configAuth.json")
                .AddJsonFile("appsettings.json", optional: true, reloadOnChange: true);

            // User Configuration is added through ./deploy.py
            try
            {
                using (var fp = File.Open("userconfig.json", FileMode.Open, FileAccess.Read))
                {
                }
                builder.AddJsonFile("userconfig.json", optional: true, reloadOnChange: true);
            }
            catch { };
            Configuration = builder.Build();

        }

        static public IConfigurationRoot Configuration { get; set; }
        static public Dictionary<string, OpenIDAuthentication> AuthenticationSchemes;
        static public Dictionary<string, DLCluster> Clusters; 
        static public Dictionary<string, ClusterContext> Database;
        static public ClusterContext MasterDatabase;

        // This method gets called by the runtime. Use this method to add services to the container.
        public void ConfigureServices(IServiceCollection services)
        {
            // Add MVC services to the services container.
            services.AddMvc();
            services.AddDistributedMemoryCache(); // Adds a default in-memory implementation of IDistributedCache
            services.AddSession();
            //services.AddCors();
            services.Configure<AppSettings>(appSettings =>
            {
                // Typed syntax - Configuration.Get<type>("")
                // Configure may not have run at the moment, so this is console printout. 

            });
	    services.Configure<FamilyModel>(families => {});
            // Add Authentication services.
            services.AddAuthentication(sharedOptions => sharedOptions.SignInScheme = CookieAuthenticationDefaults.AuthenticationScheme);

            // Expose Azure AD configuration to controllers
            services.AddOptions();

            services.AddDbContext<WebAppContext>(options => options.UseSqlite(Configuration["Data:ConnectionString"]));
            services.AddSingleton<IHttpContextAccessor, HttpContextAccessor>();
	    services.AddSingleton<IFamily, FamilyModel>();
            services.AddScoped<IAzureAdTokenService, DbTokenCache>();

        }



        // This method gets called by the runtime. Use this method to configure the HTTP request pipeline.
        public void Configure(IApplicationBuilder app, IHostingEnvironment env, ILoggerFactory loggerFactory)
        {
            // Add the console logger.
            loggerFactory.AddConsole(Configuration.GetSection("Logging")).AddDebug();
            loggerFactory.AddFile("/var/log/webui/webui-{Date}.txt");

            var _logger = loggerFactory.CreateLogger("Configure");

            ConfigurationParser.ParseConfiguration(loggerFactory);

            //app.UseCors(builder =>
            //    builder.AllowAnyOrigin()
            //    );

            var clusters = ConfigurationParser.GetConfiguration("DLClusters") as Dictionary<string, object>;
            if ( Object.ReferenceEquals(clusters, null ))
            {
                throw new ArgumentException("There are no DLClusters in the configuration file");
            }
            Clusters = new Dictionary<string, DLCluster>();
            Database = new Dictionary<string, ClusterContext>();
            string defaultClusterName = null; 
            foreach (var pair in clusters)
            {
                var clusterName = pair.Key;
                var clusterConfig = pair.Value as Dictionary<string, object>;
                _logger.LogInformation("Configure cluster {0}", clusterName);
                if (Object.ReferenceEquals(clusterConfig, null))
                {
                    throw new ArgumentException("Configuration for cluster {0} is not provided as a JSon dictionary", clusterName );
                }
                var clusterInfo = new DLCluster();
                clusterInfo.ClusterName = clusterName;
                clusterInfo.ClusterId = clusterConfig["ClusterId"] as string;
                if (clusterConfig.ContainsKey("AdminGroups"))
                { 
                    var lst = ConfigurationParser.ParseConfigurationAsList(clusterConfig["AdminGroups"]);
                    // Convert to Dictionary for fast checkin
                    clusterInfo.AdminGroups = new Dictionary<string, bool>(StringComparer.OrdinalIgnoreCase);
                    foreach( var group in lst )
                    {
                        clusterInfo.AdminGroups[group] = true;
                    }
                }
                else
                    clusterInfo.AdminGroups = new Dictionary<string, bool>();
                if (clusterConfig.ContainsKey("AuthorizedGroups"))
                {
                    var lst = ConfigurationParser.ParseConfigurationAsList(clusterConfig["AuthorizedGroups"]);
                    clusterInfo.AuthorizedGroups = new Dictionary<string, bool>(StringComparer.OrdinalIgnoreCase);
                    foreach (var group in lst)
                    {
                        clusterInfo.AuthorizedGroups[group] = true; 
                    }
                }
                else
                    clusterInfo.AuthorizedGroups = new Dictionary<string, bool>();
                if (clusterConfig.ContainsKey("RegisterGroups"))
                {
                    var lst = ConfigurationParser.ParseConfigurationAsList(clusterConfig["RegisterGroups"]);
                    clusterInfo.RegisterGroups = new Dictionary<string, bool>(StringComparer.OrdinalIgnoreCase);
                    foreach (var group in lst)
                    {
                        clusterInfo.RegisterGroups[group] = true;
                    }
                }
                else
                    clusterInfo.RegisterGroups = new Dictionary<string, bool>();

                clusterInfo.DataFolderAccessPoint = clusterConfig["DataFolderAccessPoint"] as string;
                clusterInfo.WorkFolderAccessPoint = clusterConfig["WorkFolderAccessPoint"] as string;
                if (clusterConfig.ContainsKey("smbUsername"))
                {
                    clusterInfo.smbUsername = clusterConfig["smbUsername"] as string;
                }
                else
                {
                    clusterInfo.smbUsername = "[Your default domain username]";
                }
                if (clusterConfig.ContainsKey("smbUserPassword"))
                {
                    clusterInfo.smbUserPassword = clusterConfig["smbUserPassword"] as string;
                }
                else
                {
                    clusterInfo.smbUserPassword = "[Your default domain password]";

                }
                clusterInfo.Restapi = clusterConfig["Restapi"] as string;
                clusterInfo.SQLDatabaseForUser = clusterConfig["SQLDatabaseForUser"] as string;
                clusterInfo.SQLHostname = clusterConfig["SQLHostname"] as string;
                clusterInfo.SQLPassword = clusterConfig["SQLPassword"] as string;
                clusterInfo.SQLUsername = clusterConfig["SQLUsername"] as string;
                // Mount description and mount point
                if (clusterConfig.ContainsKey("mountdescription"))
                {
                    clusterInfo.MountDescription = clusterConfig["mountdescription"] as string;
                }
                else
                {
                    clusterInfo.MountDescription = "{}";
                }
                // Mount description and mount point
                if (clusterConfig.ContainsKey("mountpoints"))
                {
                    clusterInfo.MountPoints = clusterConfig["mountpoints"] as string;
                }
                else
                {
                    clusterInfo.MountPoints = "{}";
                }
                if (clusterConfig.ContainsKey("mounthomefolder"))
                {
                    var val = clusterConfig["mounthomefolder"] as string;
                    switch ( val.ToLower()[0])
                    {
                        case 'y':
                        case 't':
                            clusterInfo.MountHomeFolder = true;
                            break;
                        default:
                            clusterInfo.MountHomeFolder = false;
                            break; 
                    }
                }
                else
                {
                    clusterInfo.MountHomeFolder = true;
                }
                if (clusterConfig.ContainsKey("deploymounts"))
                {
                    clusterInfo.DeployMounts = clusterConfig["deploymounts"] as string;
                }
                else
                {
                    clusterInfo.DeployMounts = "[]";
                }

                var isDefault = clusterConfig.ContainsKey("Default") && (clusterConfig["Default"] as string).ToLower()=="true";
                if (isDefault)
                    defaultClusterName = clusterName;
                _logger.LogDebug("ClusterId: {0}", clusterInfo.ClusterId);
                _logger.LogDebug("DataFolderAccessPoint: {0}", clusterInfo.DataFolderAccessPoint);
                _logger.LogDebug("WorkFolderAccessPoint: {0}", clusterInfo.WorkFolderAccessPoint);
                _logger.LogDebug("Restapi: {0}", clusterInfo.Restapi);
                _logger.LogDebug("SQLDatabaseForUser: {0}", clusterInfo.SQLDatabaseForUser);
                _logger.LogDebug("SQLHostname: {0}", clusterInfo.SQLHostname);
                _logger.LogDebug("SQLPassword: {0}", clusterInfo.SQLPassword);
                _logger.LogDebug("SQLUsername: {0}", clusterInfo.SQLUsername);
                Clusters[clusterName] = clusterInfo;
                var connectionUsers = String.Format("Server={0};Database={1}{2};User Id={3};Password={4}",
                    clusterInfo.SQLHostname,
                    clusterInfo.SQLDatabaseForUser,
                    clusterInfo.ClusterId,
                    clusterInfo.SQLUsername,
                    clusterInfo.SQLPassword);
                var optionsBuilderUsers = new DbContextOptionsBuilder<ClusterContext>();
                optionsBuilderUsers.UseSqlServer(connectionUsers);
                var userDatabase = new ClusterContext(optionsBuilderUsers.Options);
                userDatabase.Database.EnsureCreated();
                Database[clusterName] = userDatabase;
            }

            var templateDb = ConfigurationParser.GetConfiguration("MasterTemplates") as Dictionary<string, object>;
            var templatesMaster = new TemplateDatabase();
            templatesMaster.SQLDatabaseForTemplates = templateDb["SQLDatabaseForTemplates"] as string;
            templatesMaster.SQLHostname = templateDb["SQLHostname"] as string;
            templatesMaster.SQLPassword = templateDb["SQLPassword"] as string;
            templatesMaster.SQLUsername = templateDb["SQLUsername"] as string;
            var connectionTemplatesMaster = String.Format("Server={0};Database={1};User Id={2};Password={3}",
                templatesMaster.SQLHostname,
                templatesMaster.SQLDatabaseForTemplates,
                templatesMaster.SQLUsername,
                templatesMaster.SQLPassword);
            var optionsBuilderTemplatesMaster = new DbContextOptionsBuilder<ClusterContext>();
            optionsBuilderTemplatesMaster.UseSqlServer(connectionTemplatesMaster);
            var templateMasterDatabase = new ClusterContext(optionsBuilderTemplatesMaster.Options);
            var created = templateMasterDatabase.Database.EnsureCreated();
            var entryArries = templateMasterDatabase.Template.Select( x => x.Template ).ToArray();
            var dic = new Dictionary<string, bool>(StringComparer.OrdinalIgnoreCase);
            foreach (var entry in entryArries)
            {
                dic.Add(entry, true);
            }
            var nEntries = entryArries.Length;
            _logger.LogInformation("# of entries in Master-Templates: {0}", nEntries);
            MasterDatabase = templateMasterDatabase;

            var template_file = "./Master-Templates.json";

            if ( File.Exists(template_file))
            {
                int ncount = 0;
                _logger.LogInformation("Entries in template file: {0}", template_file);
                var list = new List<Tuple<string, string>>();
                using (var file = File.OpenText(template_file)) 
                using (var reader = new JsonTextReader(file))
                {
                    foreach (var templateTok in (JArray)JToken.ReadFrom(reader))
                    {
                        var template = (JObject)templateTok;
                        var TName = template["Name"].Value<string>();
                        var TJson = template["Json"].Value<string>();
                        _logger.LogInformation("{0}: {1}, {2}", ncount, TName, TJson);
                        list.Add(new Tuple< string, string>(TName, TJson));
                        ncount++;
                        // var sql = @"INSERT INTO dbo.Template (Template, Json, Type) VALUES ({0}, {1}, job)";
                        // MasterDatabase.Database.ExecuteSqlCommand(sql, TName, TJson);
                    }
                }
                if (ncount > nEntries)
                {
                    // Trigger ingestion logic
                    foreach (var entry in list)
                    {
                        if (!dic.ContainsKey(entry.Item1))
                        {
                            TemplateEntry entryAdd = new TemplateEntry(entry.Item1, null, entry.Item2, "job");
                            MasterDatabase.Template.Add(entryAdd);
                        }
                    }
                    MasterDatabase.SaveChanges(); 
                }

	        }

            if (String.IsNullOrEmpty(defaultClusterName))
                defaultClusterName = Clusters.Keys.First<string>();
            Clusters[""] = Clusters[defaultClusterName];
            _logger.LogDebug("Default Cluster: {0}", defaultClusterName);

            // Configure error handling middleware.
            app.UseExceptionHandler("/Home/Error");

            // Add static files to the request pipeline.
            app.UseStaticFiles();

            // Configure the OWIN pipeline to use cookie auth.
            var cookieOpt = new CookieAuthenticationOptions();
            //cookieOpt.AutomaticAuthenticate = true;
            // cookieOpt.CookieName = "dlws-auth";
            //cookieOpt.CookieSecure = Microsoft.AspNetCore.Http.CookieSecurePolicy.Always;
            // cookieOpt.AuthenticationScheme = "Cookies";
            app.UseCookieAuthentication(cookieOpt);

            var deployAuthenticationConfig  = ConfigurationParser.GetConfiguration("DeployAuthentications") as Dictionary<string, object>;
            var deployAuthentication = new Dictionary<string, bool>(StringComparer.OrdinalIgnoreCase);
            foreach (var pair in deployAuthenticationConfig)
                deployAuthentication[pair.Value as string] = true;
            int numDeployedAuthentication = deployAuthentication.Count;

            var authentication = ConfigurationParser.GetConfiguration("Authentications") as Dictionary<string, object>;
            AuthenticationSchemes = new Dictionary<string, OpenIDAuthentication>(); 
            foreach (var pair in authentication)
            {
                bool bUse = (numDeployedAuthentication == 0 || deployAuthentication.ContainsKey(pair.Key));
                if ( bUse )
                { 
                    var authenticationScheme = pair.Key;
                    var authenticationConfig = pair.Value;
                    var openIDOpt = new OpenIDAuthentication(authenticationScheme, authenticationConfig, loggerFactory);
                    AuthenticationSchemes[authenticationScheme] = openIDOpt;
                    app.UseOpenIdConnectAuthentication(openIDOpt);
                }
            }
            
            // Configure the OWIN pipeline to use OpenID Connect auth.
            app.UseSession();
            // Configure MVC routes
            app.UseMvc(routes =>
            {
                routes.MapRoute(
                    name: "default",
                    template: "{controller=Home}/{action=Index}/{id?}");
            });
        }

        public static string GetAuthentication(string email, out OpenIDAuthentication config )
        {
            foreach (var pair in AuthenticationSchemes)
            {
                if (pair.Value.isAuthentication(email))
                {
                    config = pair.Value;
                    return pair.Key; 
                }
            }
            config = null;
            return OpenIdConnectDefaults.AuthenticationScheme; 
        }


    }

}
>>>>>>> fe5f091b
<|MERGE_RESOLUTION|>--- conflicted
+++ resolved
@@ -1,5 +1,4 @@
-<<<<<<< HEAD
-﻿using System;
+using System;
 using System.IO; 
 using System.Collections.Generic;
 using System.Linq;
@@ -386,394 +385,4 @@
 
     }
 
-}
-=======
-﻿using System;
-using System.IO; 
-using System.Collections.Generic;
-using System.Linq;
-using System.Threading.Tasks;
-using Microsoft.AspNetCore.Authentication;
-using Microsoft.AspNetCore.Authentication.Cookies;
-using Microsoft.AspNetCore.Authentication.OpenIdConnect;
-using Microsoft.AspNetCore.Builder;
-using Microsoft.AspNetCore.Hosting;
-using Microsoft.Extensions.Configuration;
-using Microsoft.Extensions.Options;
-using Microsoft.Extensions.DependencyInjection;
-using Microsoft.Extensions.Logging;
-using Microsoft.IdentityModel.Protocols.OpenIdConnect;
-using System.Security.Claims;
-using WindowsAuth.models;
-using WindowsAuth.Services;
-using WebPortal.Helper;
-
-
-using Serilog.Extensions.Logging;
-using Microsoft.EntityFrameworkCore;
-using Microsoft.IdentityModel.Clients.ActiveDirectory;
-using Microsoft.IdentityModel.Tokens;
-using Microsoft.AspNetCore.Http;
-
-using Newtonsoft.Json;
-using Newtonsoft.Json.Linq;
-
-namespace WindowsAuth
-{
-    public class Startup
-    {
-        public Startup(IHostingEnvironment env)
-        {
-            // Set up configuration sources.
-            var builder = new ConfigurationBuilder()
-                .SetBasePath(env.ContentRootPath)
-                .AddJsonFile("config.json")
-                .AddJsonFile("configAuth.json")
-                .AddJsonFile("appsettings.json", optional: true, reloadOnChange: true);
-
-            // User Configuration is added through ./deploy.py
-            try
-            {
-                using (var fp = File.Open("userconfig.json", FileMode.Open, FileAccess.Read))
-                {
-                }
-                builder.AddJsonFile("userconfig.json", optional: true, reloadOnChange: true);
-            }
-            catch { };
-            Configuration = builder.Build();
-
-        }
-
-        static public IConfigurationRoot Configuration { get; set; }
-        static public Dictionary<string, OpenIDAuthentication> AuthenticationSchemes;
-        static public Dictionary<string, DLCluster> Clusters; 
-        static public Dictionary<string, ClusterContext> Database;
-        static public ClusterContext MasterDatabase;
-
-        // This method gets called by the runtime. Use this method to add services to the container.
-        public void ConfigureServices(IServiceCollection services)
-        {
-            // Add MVC services to the services container.
-            services.AddMvc();
-            services.AddDistributedMemoryCache(); // Adds a default in-memory implementation of IDistributedCache
-            services.AddSession();
-            //services.AddCors();
-            services.Configure<AppSettings>(appSettings =>
-            {
-                // Typed syntax - Configuration.Get<type>("")
-                // Configure may not have run at the moment, so this is console printout. 
-
-            });
-	    services.Configure<FamilyModel>(families => {});
-            // Add Authentication services.
-            services.AddAuthentication(sharedOptions => sharedOptions.SignInScheme = CookieAuthenticationDefaults.AuthenticationScheme);
-
-            // Expose Azure AD configuration to controllers
-            services.AddOptions();
-
-            services.AddDbContext<WebAppContext>(options => options.UseSqlite(Configuration["Data:ConnectionString"]));
-            services.AddSingleton<IHttpContextAccessor, HttpContextAccessor>();
-	    services.AddSingleton<IFamily, FamilyModel>();
-            services.AddScoped<IAzureAdTokenService, DbTokenCache>();
-
-        }
-
-
-
-        // This method gets called by the runtime. Use this method to configure the HTTP request pipeline.
-        public void Configure(IApplicationBuilder app, IHostingEnvironment env, ILoggerFactory loggerFactory)
-        {
-            // Add the console logger.
-            loggerFactory.AddConsole(Configuration.GetSection("Logging")).AddDebug();
-            loggerFactory.AddFile("/var/log/webui/webui-{Date}.txt");
-
-            var _logger = loggerFactory.CreateLogger("Configure");
-
-            ConfigurationParser.ParseConfiguration(loggerFactory);
-
-            //app.UseCors(builder =>
-            //    builder.AllowAnyOrigin()
-            //    );
-
-            var clusters = ConfigurationParser.GetConfiguration("DLClusters") as Dictionary<string, object>;
-            if ( Object.ReferenceEquals(clusters, null ))
-            {
-                throw new ArgumentException("There are no DLClusters in the configuration file");
-            }
-            Clusters = new Dictionary<string, DLCluster>();
-            Database = new Dictionary<string, ClusterContext>();
-            string defaultClusterName = null; 
-            foreach (var pair in clusters)
-            {
-                var clusterName = pair.Key;
-                var clusterConfig = pair.Value as Dictionary<string, object>;
-                _logger.LogInformation("Configure cluster {0}", clusterName);
-                if (Object.ReferenceEquals(clusterConfig, null))
-                {
-                    throw new ArgumentException("Configuration for cluster {0} is not provided as a JSon dictionary", clusterName );
-                }
-                var clusterInfo = new DLCluster();
-                clusterInfo.ClusterName = clusterName;
-                clusterInfo.ClusterId = clusterConfig["ClusterId"] as string;
-                if (clusterConfig.ContainsKey("AdminGroups"))
-                { 
-                    var lst = ConfigurationParser.ParseConfigurationAsList(clusterConfig["AdminGroups"]);
-                    // Convert to Dictionary for fast checkin
-                    clusterInfo.AdminGroups = new Dictionary<string, bool>(StringComparer.OrdinalIgnoreCase);
-                    foreach( var group in lst )
-                    {
-                        clusterInfo.AdminGroups[group] = true;
-                    }
-                }
-                else
-                    clusterInfo.AdminGroups = new Dictionary<string, bool>();
-                if (clusterConfig.ContainsKey("AuthorizedGroups"))
-                {
-                    var lst = ConfigurationParser.ParseConfigurationAsList(clusterConfig["AuthorizedGroups"]);
-                    clusterInfo.AuthorizedGroups = new Dictionary<string, bool>(StringComparer.OrdinalIgnoreCase);
-                    foreach (var group in lst)
-                    {
-                        clusterInfo.AuthorizedGroups[group] = true; 
-                    }
-                }
-                else
-                    clusterInfo.AuthorizedGroups = new Dictionary<string, bool>();
-                if (clusterConfig.ContainsKey("RegisterGroups"))
-                {
-                    var lst = ConfigurationParser.ParseConfigurationAsList(clusterConfig["RegisterGroups"]);
-                    clusterInfo.RegisterGroups = new Dictionary<string, bool>(StringComparer.OrdinalIgnoreCase);
-                    foreach (var group in lst)
-                    {
-                        clusterInfo.RegisterGroups[group] = true;
-                    }
-                }
-                else
-                    clusterInfo.RegisterGroups = new Dictionary<string, bool>();
-
-                clusterInfo.DataFolderAccessPoint = clusterConfig["DataFolderAccessPoint"] as string;
-                clusterInfo.WorkFolderAccessPoint = clusterConfig["WorkFolderAccessPoint"] as string;
-                if (clusterConfig.ContainsKey("smbUsername"))
-                {
-                    clusterInfo.smbUsername = clusterConfig["smbUsername"] as string;
-                }
-                else
-                {
-                    clusterInfo.smbUsername = "[Your default domain username]";
-                }
-                if (clusterConfig.ContainsKey("smbUserPassword"))
-                {
-                    clusterInfo.smbUserPassword = clusterConfig["smbUserPassword"] as string;
-                }
-                else
-                {
-                    clusterInfo.smbUserPassword = "[Your default domain password]";
-
-                }
-                clusterInfo.Restapi = clusterConfig["Restapi"] as string;
-                clusterInfo.SQLDatabaseForUser = clusterConfig["SQLDatabaseForUser"] as string;
-                clusterInfo.SQLHostname = clusterConfig["SQLHostname"] as string;
-                clusterInfo.SQLPassword = clusterConfig["SQLPassword"] as string;
-                clusterInfo.SQLUsername = clusterConfig["SQLUsername"] as string;
-                // Mount description and mount point
-                if (clusterConfig.ContainsKey("mountdescription"))
-                {
-                    clusterInfo.MountDescription = clusterConfig["mountdescription"] as string;
-                }
-                else
-                {
-                    clusterInfo.MountDescription = "{}";
-                }
-                // Mount description and mount point
-                if (clusterConfig.ContainsKey("mountpoints"))
-                {
-                    clusterInfo.MountPoints = clusterConfig["mountpoints"] as string;
-                }
-                else
-                {
-                    clusterInfo.MountPoints = "{}";
-                }
-                if (clusterConfig.ContainsKey("mounthomefolder"))
-                {
-                    var val = clusterConfig["mounthomefolder"] as string;
-                    switch ( val.ToLower()[0])
-                    {
-                        case 'y':
-                        case 't':
-                            clusterInfo.MountHomeFolder = true;
-                            break;
-                        default:
-                            clusterInfo.MountHomeFolder = false;
-                            break; 
-                    }
-                }
-                else
-                {
-                    clusterInfo.MountHomeFolder = true;
-                }
-                if (clusterConfig.ContainsKey("deploymounts"))
-                {
-                    clusterInfo.DeployMounts = clusterConfig["deploymounts"] as string;
-                }
-                else
-                {
-                    clusterInfo.DeployMounts = "[]";
-                }
-
-                var isDefault = clusterConfig.ContainsKey("Default") && (clusterConfig["Default"] as string).ToLower()=="true";
-                if (isDefault)
-                    defaultClusterName = clusterName;
-                _logger.LogDebug("ClusterId: {0}", clusterInfo.ClusterId);
-                _logger.LogDebug("DataFolderAccessPoint: {0}", clusterInfo.DataFolderAccessPoint);
-                _logger.LogDebug("WorkFolderAccessPoint: {0}", clusterInfo.WorkFolderAccessPoint);
-                _logger.LogDebug("Restapi: {0}", clusterInfo.Restapi);
-                _logger.LogDebug("SQLDatabaseForUser: {0}", clusterInfo.SQLDatabaseForUser);
-                _logger.LogDebug("SQLHostname: {0}", clusterInfo.SQLHostname);
-                _logger.LogDebug("SQLPassword: {0}", clusterInfo.SQLPassword);
-                _logger.LogDebug("SQLUsername: {0}", clusterInfo.SQLUsername);
-                Clusters[clusterName] = clusterInfo;
-                var connectionUsers = String.Format("Server={0};Database={1}{2};User Id={3};Password={4}",
-                    clusterInfo.SQLHostname,
-                    clusterInfo.SQLDatabaseForUser,
-                    clusterInfo.ClusterId,
-                    clusterInfo.SQLUsername,
-                    clusterInfo.SQLPassword);
-                var optionsBuilderUsers = new DbContextOptionsBuilder<ClusterContext>();
-                optionsBuilderUsers.UseSqlServer(connectionUsers);
-                var userDatabase = new ClusterContext(optionsBuilderUsers.Options);
-                userDatabase.Database.EnsureCreated();
-                Database[clusterName] = userDatabase;
-            }
-
-            var templateDb = ConfigurationParser.GetConfiguration("MasterTemplates") as Dictionary<string, object>;
-            var templatesMaster = new TemplateDatabase();
-            templatesMaster.SQLDatabaseForTemplates = templateDb["SQLDatabaseForTemplates"] as string;
-            templatesMaster.SQLHostname = templateDb["SQLHostname"] as string;
-            templatesMaster.SQLPassword = templateDb["SQLPassword"] as string;
-            templatesMaster.SQLUsername = templateDb["SQLUsername"] as string;
-            var connectionTemplatesMaster = String.Format("Server={0};Database={1};User Id={2};Password={3}",
-                templatesMaster.SQLHostname,
-                templatesMaster.SQLDatabaseForTemplates,
-                templatesMaster.SQLUsername,
-                templatesMaster.SQLPassword);
-            var optionsBuilderTemplatesMaster = new DbContextOptionsBuilder<ClusterContext>();
-            optionsBuilderTemplatesMaster.UseSqlServer(connectionTemplatesMaster);
-            var templateMasterDatabase = new ClusterContext(optionsBuilderTemplatesMaster.Options);
-            var created = templateMasterDatabase.Database.EnsureCreated();
-            var entryArries = templateMasterDatabase.Template.Select( x => x.Template ).ToArray();
-            var dic = new Dictionary<string, bool>(StringComparer.OrdinalIgnoreCase);
-            foreach (var entry in entryArries)
-            {
-                dic.Add(entry, true);
-            }
-            var nEntries = entryArries.Length;
-            _logger.LogInformation("# of entries in Master-Templates: {0}", nEntries);
-            MasterDatabase = templateMasterDatabase;
-
-            var template_file = "./Master-Templates.json";
-
-            if ( File.Exists(template_file))
-            {
-                int ncount = 0;
-                _logger.LogInformation("Entries in template file: {0}", template_file);
-                var list = new List<Tuple<string, string>>();
-                using (var file = File.OpenText(template_file)) 
-                using (var reader = new JsonTextReader(file))
-                {
-                    foreach (var templateTok in (JArray)JToken.ReadFrom(reader))
-                    {
-                        var template = (JObject)templateTok;
-                        var TName = template["Name"].Value<string>();
-                        var TJson = template["Json"].Value<string>();
-                        _logger.LogInformation("{0}: {1}, {2}", ncount, TName, TJson);
-                        list.Add(new Tuple< string, string>(TName, TJson));
-                        ncount++;
-                        // var sql = @"INSERT INTO dbo.Template (Template, Json, Type) VALUES ({0}, {1}, job)";
-                        // MasterDatabase.Database.ExecuteSqlCommand(sql, TName, TJson);
-                    }
-                }
-                if (ncount > nEntries)
-                {
-                    // Trigger ingestion logic
-                    foreach (var entry in list)
-                    {
-                        if (!dic.ContainsKey(entry.Item1))
-                        {
-                            TemplateEntry entryAdd = new TemplateEntry(entry.Item1, null, entry.Item2, "job");
-                            MasterDatabase.Template.Add(entryAdd);
-                        }
-                    }
-                    MasterDatabase.SaveChanges(); 
-                }
-
-	        }
-
-            if (String.IsNullOrEmpty(defaultClusterName))
-                defaultClusterName = Clusters.Keys.First<string>();
-            Clusters[""] = Clusters[defaultClusterName];
-            _logger.LogDebug("Default Cluster: {0}", defaultClusterName);
-
-            // Configure error handling middleware.
-            app.UseExceptionHandler("/Home/Error");
-
-            // Add static files to the request pipeline.
-            app.UseStaticFiles();
-
-            // Configure the OWIN pipeline to use cookie auth.
-            var cookieOpt = new CookieAuthenticationOptions();
-            //cookieOpt.AutomaticAuthenticate = true;
-            // cookieOpt.CookieName = "dlws-auth";
-            //cookieOpt.CookieSecure = Microsoft.AspNetCore.Http.CookieSecurePolicy.Always;
-            // cookieOpt.AuthenticationScheme = "Cookies";
-            app.UseCookieAuthentication(cookieOpt);
-
-            var deployAuthenticationConfig  = ConfigurationParser.GetConfiguration("DeployAuthentications") as Dictionary<string, object>;
-            var deployAuthentication = new Dictionary<string, bool>(StringComparer.OrdinalIgnoreCase);
-            foreach (var pair in deployAuthenticationConfig)
-                deployAuthentication[pair.Value as string] = true;
-            int numDeployedAuthentication = deployAuthentication.Count;
-
-            var authentication = ConfigurationParser.GetConfiguration("Authentications") as Dictionary<string, object>;
-            AuthenticationSchemes = new Dictionary<string, OpenIDAuthentication>(); 
-            foreach (var pair in authentication)
-            {
-                bool bUse = (numDeployedAuthentication == 0 || deployAuthentication.ContainsKey(pair.Key));
-                if ( bUse )
-                { 
-                    var authenticationScheme = pair.Key;
-                    var authenticationConfig = pair.Value;
-                    var openIDOpt = new OpenIDAuthentication(authenticationScheme, authenticationConfig, loggerFactory);
-                    AuthenticationSchemes[authenticationScheme] = openIDOpt;
-                    app.UseOpenIdConnectAuthentication(openIDOpt);
-                }
-            }
-            
-            // Configure the OWIN pipeline to use OpenID Connect auth.
-            app.UseSession();
-            // Configure MVC routes
-            app.UseMvc(routes =>
-            {
-                routes.MapRoute(
-                    name: "default",
-                    template: "{controller=Home}/{action=Index}/{id?}");
-            });
-        }
-
-        public static string GetAuthentication(string email, out OpenIDAuthentication config )
-        {
-            foreach (var pair in AuthenticationSchemes)
-            {
-                if (pair.Value.isAuthentication(email))
-                {
-                    config = pair.Value;
-                    return pair.Key; 
-                }
-            }
-            config = null;
-            return OpenIdConnectDefaults.AuthenticationScheme; 
-        }
-
-
-    }
-
-}
->>>>>>> fe5f091b
+}