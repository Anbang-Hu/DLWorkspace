#!/usr/bin/python
import json
import os
import time
import datetime
import argparse
import uuid
import subprocess
import sys
import textwrap
import re
import math
import distutils.dir_util
import distutils.file_util
import shutil
import random
import glob
import copy
import numbers
import string

from os.path import expanduser

import yaml
from jinja2 import Environment, FileSystemLoader, Template
import base64
import tempfile

from shutil import copyfile, copytree
import urllib
import socket
import utils
from az_params import *
from params import *

verbose = False
no_execution = False

# These are the default configuration parameter


def init_config():
    config = {}
    for k, v in default_config_parameters.iteritems():
        config[k] = v
    for k, v in default_az_parameters.iteritems():
        config[k] = v
    # print config
    # exit()
    return config


def merge_config(config1, config2, verbose):
    for entry in config2:
        if entry in config1:
            if isinstance(config1[entry], dict):
                if verbose:
                    print("Merge entry %s " % entry)
                merge_config(config1[entry], config2[entry], verbose)
            else:
                if verbose:
                    print("Entry %s == %s " % (entry, config2[entry]))
                config1[entry] = config2[entry]
        else:
            if verbose:
                print("Entry %s == %s " % (entry, config2[entry]))
            config1[entry] = config2[entry]


def update_config(config, genSSH=True):
    if "resource_group_name" not in config["azure_cluster"]:
        config["azure_cluster"]["resource_group_name"] = config[
            "azure_cluster"]["cluster_name"] + "ResGrp"

    config["azure_cluster"]["vnet_name"] = config[
        "azure_cluster"]["cluster_name"] + "-VNet"
    config["azure_cluster"]["storage_account_name"] = config[
        "azure_cluster"]["cluster_name"] + "storage"
    config["azure_cluster"]["nsg_name"] = config[
        "azure_cluster"]["cluster_name"] + "-nsg"

    if int(config["azure_cluster"]["nfs_node_num"]) > 0:
        config["azure_cluster"]["nfs_nsg_name"] = config[
        "azure_cluster"]["cluster_name"] + "-nfs-nsg"
    config["azure_cluster"]["sql_server_name"] = config[
        "azure_cluster"]["cluster_name"] + "sqlserver"
    config["azure_cluster"]["sql_admin_name"] = config[
        "azure_cluster"]["cluster_name"] + "sqladmin"
    config["azure_cluster"]["sql_database_name"] = config[
        "azure_cluster"]["cluster_name"] + "sqldb"

    if "sql_admin_password" not in config["azure_cluster"]:
        config["azure_cluster"]["sql_admin_password"] = uuid.uuid4().hex + \
            "12!AB"

    if (genSSH):
        if (os.path.exists('./deploy/sshkey/id_rsa.pub')):
            f = open('./deploy/sshkey/id_rsa.pub')
            config["azure_cluster"]["sshkey"] = f.read()
            f.close()
        else:
            os.system("mkdir -p ./deploy/sshkey")
            if not os.path.exists("./deploy/sshkey/azure_id_rsa"):
                os.system(
                    "ssh-keygen -t rsa -b 4096 -f ./deploy/sshkey/azure_id_rsa -P ''")
            f = open('./deploy/sshkey/azure_id_rsa.pub')
            config["azure_cluster"]["sshkey"] = f.read()
            f.close()

    return config

def create_vm_pwd(vmname, vm_ip, vm_size, use_private_ip, pwd):
    auth = ""
    if pwd is not None:
        auth = """--authentication-type password --admin-password '%s' """ % pwd
    else:
        auth = """--authentication-type ssh --ssh-key-value "%s" """ % config["azure_cluster"]["sshkey"]
    privateip = ""
    if use_private_ip:
        privateip = """--private-ip-address %s""" % vm_ip
    cmd = """
        az vm create --resource-group %s \
                    --name %s \
                    --image %s \
                    %s \
                    --public-ip-address-dns-name %s \
                    --location %s \
                    --size %s \
                    --vnet-name %s \
                    --subnet mySubnet \
                    --nsg %s \
                    --admin-username %s \
                    --storage-sku %s \
                    --data-disk-sizes-gb 1023 \
                    %s \
        """ % (config["azure_cluster"]["resource_group_name"],
                vmname,
                config["azure_cluster"]["vm_image"],
                privateip,
                vmname,
                config["azure_cluster"]["azure_location"],
                vm_size,
                config["azure_cluster"]["vnet_name"],
                config["azure_cluster"]["nsg_name"],
                config["cloud_config"]["default_admin_username"],
                config["azure_cluster"]["vm_storage_sku"],
                auth)

    if verbose:
        print(cmd)
    if not no_execution:
        output = utils.exec_cmd_local(cmd)
        print(output)

def create_vm(vmname, vm_ip, role, vm_size):
    specify_priv_IP = not role in ["worker","nfs"]
    nsg = "nfs_nsg_name" if role == "nfs" else "nsg_name"
    cmd = """
        az vm create --resource-group %s \
                 --name %s \
                 --image %s \
                 --generate-ssh-keys  \
                 --private-ip-address %s \
                 --public-ip-address-dns-name %s \
                 --location %s \
                 --size %s \
                 --vnet-name %s \
                 --subnet mySubnet \
                 --nsg %s \
                 --admin-username %s \
                 --storage-sku %s \
                 --data-disk-sizes-gb %s \
                 --ssh-key-value "%s"
        """ % (config["azure_cluster"]["resource_group_name"],
               vmname,
               config["azure_cluster"]["vm_image"],
               vm_ip,
               vmname,
               config["azure_cluster"]["azure_location"],
               vm_size,
               config["azure_cluster"]["vnet_name"],
               config["azure_cluster"][nsg],
               config["cloud_config"]["default_admin_username"],
               config["azure_cluster"]["vm_storage_sku"],
               config["azure_cluster"]["%s_local_storage_sz" % role],
               config["azure_cluster"]["sshkey"]) if specify_priv_IP else """
        az vm create --resource-group %s \
                 --name %s \
                 --image %s \
                 --generate-ssh-keys  \
                 --public-ip-address-dns-name %s \
                 --location %s \
                 --size %s \
                 --vnet-name %s \
                 --subnet mySubnet \
                 --nsg %s \
                 --admin-username %s \
                 --storage-sku %s \
<<<<<<< HEAD
                 --data-disk-sizes-gb 1023 \
=======
                 --data-disk-sizes-gb %s \
>>>>>>> 4332082b
                 --ssh-key-value "%s"
        """ % (config["azure_cluster"]["resource_group_name"],
               vmname,
               config["azure_cluster"]["vm_image"],
               vmname,
               config["azure_cluster"]["azure_location"],
               vm_size,
               config["azure_cluster"]["vnet_name"],
               config["azure_cluster"][nsg],
               config["cloud_config"]["default_admin_username"],
               config["azure_cluster"]["vm_storage_sku"],
               config["azure_cluster"]["%s_local_storage_sz" % role],
               config["azure_cluster"]["sshkey"])

    # Support putting workers in a pre-created availability set
    # TODO:
    #   1. Merge with the above
    #   2. Create an availability set for workers if absent
    if role == "worker":
        if "availability_set" in config["azure_cluster"]:
            cmd = """
                az vm create --resource-group %s \
                         --name %s \
                         --image %s \
                         --generate-ssh-keys  \
                         --public-ip-address-dns-name %s \
                         --location %s \
                         --size %s \
                         --vnet-name %s \
                         --subnet mySubnet \
                         --nsg %s \
                         --admin-username %s \
                         --storage-sku %s \
                         --data-disk-sizes-gb 1023 \
                         --ssh-key-value "%s" \
                         --availability-set "%s"
            """ % (config["azure_cluster"]["resource_group_name"],
                   vmname,
                   config["azure_cluster"]["vm_image"],
                   vmname,
                   config["azure_cluster"]["azure_location"],
                   vm_size,
                   config["azure_cluster"]["vnet_name"],
                   config["azure_cluster"][nsg],
                   config["cloud_config"]["default_admin_username"],
                   config["azure_cluster"]["vm_storage_sku"],
                   config["azure_cluster"]["sshkey"],
                   config["azure_cluster"]["availability_set"])

    # Try remove static IP
    #                 --public-ip-address-allocation static \
    if verbose:
        print(cmd)
    if not no_execution:
        output = utils.exec_cmd_local(cmd)
        print(output)


def create_group():
    cmd = """
        az group create --name %s --location %s
        """ % (config["azure_cluster"]["resource_group_name"], config["azure_cluster"]["azure_location"])
    if verbose:
        print(cmd)
    if not no_execution:
        output = utils.exec_cmd_local(cmd)
        print(output)


def create_sql():
    cmd = """
        az sql server create --resource-group %s \
                 --location %s \
                 --name %s \
                 -u %s \
                 -p %s
        """ % (config["azure_cluster"]["resource_group_name"],
               config["azure_cluster"]["azure_location"],
               config["azure_cluster"]["sql_server_name"],
               config["azure_cluster"]["sql_admin_name"],
               config["azure_cluster"]["sql_admin_password"])
    if verbose:
        print(cmd)
    if not no_execution:
        output = utils.exec_cmd_local(cmd)
        print(output)

    cmd = """
        az sql server firewall-rule create --resource-group %s \
                 --server %s \
                 --name All \
                 --start-ip-address 0.0.0.0 \
                 --end-ip-address 255.255.255.255
        """ % (config["azure_cluster"]["resource_group_name"],
               config["azure_cluster"]["sql_server_name"])
    if verbose:
        print(cmd)
    if not no_execution:
        output = utils.exec_cmd_local(cmd)
        print(output)


def create_storage_account():
    cmd = """
        az storage account create \
            --name %s \
            --sku %s \
            --resource-group %s \
            --location %s
        """ % (config["azure_cluster"]["storage_account_name"],
               config["azure_cluster"]["vm_storage_sku"],
               config["azure_cluster"]["resource_group_name"],
               config["azure_cluster"]["azure_location"])
    if verbose:
        print(cmd)
    if not no_execution:
        output = utils.exec_cmd_local(cmd)
        print(output)


def create_file_share():
    cmd = """
        az storage account show-connection-string \
            -n %s \
            -g %s \
            --query 'connectionString' \
            -o tsv
        """ % (config["azure_cluster"]["storage_account_name"], config["azure_cluster"]["resource_group_name"])
    if not no_execution:
        output = utils.exec_cmd_local(cmd)
        print(output)

    cmd = """
        az storage share create \
            --name %s \
            --quota 2048 \
            --connection-string '%s'
        """ % (config["azure_cluster"]["file_share_name"], output)
    if verbose:
        print(cmd)
    if not no_execution:
        output = utils.exec_cmd_local(cmd)
        print(output)


def create_vnet():
    cmd = """
        az network vnet create \
            --resource-group %s \
            --name %s \
            --address-prefix %s \
            --subnet-name mySubnet \
            --subnet-prefix %s
        """ % ( config["azure_cluster"]["resource_group_name"],
                config["azure_cluster"]["vnet_name"],
                config["cloud_config"]["vnet_range"],
                config["cloud_config"]["vnet_range"])
    if verbose:
        print(cmd)
    if not no_execution:
        output = utils.exec_cmd_local(cmd)
        print(output)


def create_nsg():
    if "source_addresses_prefixes" in config["cloud_config"]["dev_network"]:
        source_addresses_prefixes = config["cloud_config"][
            "dev_network"]["source_addresses_prefixes"]
        if isinstance(source_addresses_prefixes, list):
            source_addresses_prefixes = " ".join(source_addresses_prefixes)
    else:
        print "Please setup source_addresses_prefixes in config.yaml, otherwise, your cluster cannot be accessed"
        exit()
    cmd = """
        az network nsg create \
            --resource-group %s \
            --name %s
        """ % ( config["azure_cluster"]["resource_group_name"],
                config["azure_cluster"]["nsg_name"])
    if verbose:
        print(cmd)
    if not no_execution:
        output = utils.exec_cmd_local(cmd)
        print(output)

    if "tcp_port_ranges" in config["cloud_config"]:
        cmd = """
            az network nsg rule create \
                --resource-group %s \
                --nsg-name %s \
                --name allowalltcp \
                --protocol tcp \
                --priority 1000 \
                --destination-port-ranges %s \
                --access allow
            """ % ( config["azure_cluster"]["resource_group_name"],
                    config["azure_cluster"]["nsg_name"],
                    config["cloud_config"]["tcp_port_ranges"]
                    )
        if not no_execution:
            output = utils.exec_cmd_local(cmd)
            print(output)

    if "udp_port_ranges" in config["cloud_config"]:
        cmd = """
            az network nsg rule create \
                --resource-group %s \
                --nsg-name %s \
                --name allowalludp \
                --protocol udp \
                --priority 1010 \
                --destination-port-ranges %s \
                --access allow
            """ % ( config["azure_cluster"]["resource_group_name"],
                    config["azure_cluster"]["nsg_name"],
                    config["cloud_config"]["udp_port_ranges"]
                    )
        if not no_execution:
            output = utils.exec_cmd_local(cmd)
            print(output)

    cmd = """
        az network nsg rule create \
            --resource-group %s \
            --nsg-name %s \
            --name allowdevtcp \
            --protocol tcp \
            --priority 900 \
            --destination-port-ranges %s \
            --source-address-prefixes %s \
            --access allow
        """ % ( config["azure_cluster"]["resource_group_name"],
                config["azure_cluster"]["nsg_name"],
                config["cloud_config"]["dev_network"]["tcp_port_ranges"],
                source_addresses_prefixes
                )
    if not no_execution:
        output = utils.exec_cmd_local(cmd)
        print(output)

def create_nfs_nsg():
    if "source_addresses_prefixes" in config["cloud_config"]["dev_network"]:
        source_addresses_prefixes = config["cloud_config"][
            "dev_network"]["source_addresses_prefixes"]
    else:
        print "Please setup source_addresses_prefixes in config.yaml, otherwise, your cluster cannot be accessed"
        exit()
    cmd = """
        az network nsg create \
            --resource-group %s \
            --name %s
        """ % ( config["azure_cluster"]["resource_group_name"],
                config["azure_cluster"]["nfs_nsg_name"])
    if verbose:
        print(cmd)
    if not no_execution:
        output = utils.exec_cmd_local(cmd)
        print(output)

    print type(config["cloud_config"]["nfs_ssh"]["source_ips"]), config["cloud_config"]["nfs_ssh"]["source_ips"],type(source_addresses_prefixes), source_addresses_prefixes
    cmd = """
        az network nsg rule create \
            --resource-group %s \
            --nsg-name %s \
            --name allow_ssh\
            --priority 900 \
            --destination-port-ranges %s \
            --source-address-prefixes %s \
            --access allow
        """ % ( config["azure_cluster"]["resource_group_name"],
                config["azure_cluster"]["nfs_nsg_name"],
                config["cloud_config"]["nfs_ssh"]["port"],
                " ".join(list(set(config["cloud_config"]["nfs_ssh"]["source_ips"] + source_addresses_prefixes))),
                )
    if not no_execution:
        output = utils.exec_cmd_local(cmd)
        print(output)

    cmd = """
        az network nsg rule create \
            --resource-group %s \
            --nsg-name %s \
            --name allow_share \
            --priority 1000 \
            --source-address-prefixes %s \
            --destination-port-ranges \'*\' \
            --access allow
        """ % ( config["azure_cluster"]["resource_group_name"],
                config["azure_cluster"]["nfs_nsg_name"],
                " ".join(config["cloud_config"]["nfs_share"]["source_ips"]),
                )
    if not no_execution:
        output = utils.exec_cmd_local(cmd)
        print(output)


def delete_group():
    cmd = """
        az group delete -y --name %s
        """ % (config["azure_cluster"]["resource_group_name"])
    if verbose:
        print(cmd)
    if not no_execution:
        output = utils.exec_cmd_local(cmd)
        print(output)


def get_vm_ip(i, role):
    vnet_range = config["cloud_config"]["vnet_range"]
    vnet_ip = vnet_range.split("/")[0]
    vnet_ips = vnet_ip.split(".")
    if role in ["worker", "nfs"]:
        return vnet_ips[0] + "." + vnet_ips[1] + "." + "1" + "." + str(i + 1)
    elif role == "dev":
        return vnet_ips[0] + "." + vnet_ips[1] + "." + "255" + "." + str(int(config["azure_cluster"]["infra_node_num"]) + 1)
    else:
        # 192.168.0 is reserved.
        return vnet_ips[0] + "." + vnet_ips[1] + "." + "255" + "." + str(i + 1)


def create_cluster(arm_vm_password=None, parallelism=1):
    bSQLOnly = (config["azure_cluster"]["infra_node_num"] <= 0)
    assert int(config["azure_cluster"]["nfs_node_num"]) >= len(config["cloud_config"]["nfs_suffixes"])
    print "creating resource group..."
    create_group()
    if not bSQLOnly:
        if "file_share" in config["azure_cluster"]:
            print "creating storage account..."
            create_storage_account()
            print "creating file share..."
            create_file_share()
        print "creating vnet..."
        create_vnet()
        print "creating network security group..."
        create_nsg()
        if int(config["azure_cluster"]["nfs_node_num"]) > 0:
            create_nfs_nsg()
    if useSqlAzure():
        print "creating sql server and database..."
        create_sql()

    if arm_vm_password is not None:
        # dev box, used in extreme condition when there's only one public IP available, then would use dev in cluster to bridge-connect all of them
        create_vm_param(0, "dev", config["azure_cluster"]["infra_vm_size"],
                        True, arm_vm_password)
    for i in range(int(config["azure_cluster"]["infra_node_num"])):
        create_vm_param(i, "infra", config["azure_cluster"]["infra_vm_size"],
                        arm_vm_password is not None, arm_vm_password)
<<<<<<< HEAD

    if parallelism > 1:
        # TODO: Tolerate faults
        from multiprocessing import Pool
        args_list = [(i, "worker", config["azure_cluster"]["worker_vm_size"], arm_vm_password is not None, arm_vm_password)
                     for i in range(int(config["azure_cluster"]["worker_node_num"]))]
        pool = Pool(processes=parallelism)
        pool.map(create_vm_param_wrapper, args_list)
        pool.close()
    else:
        for i in range(int(config["azure_cluster"]["worker_node_num"])):
            create_vm_param(i, "worker", config["azure_cluster"]["worker_vm_size"],
                            arm_vm_password is not None, arm_vm_password)
=======
    if config["azure_cluster"]["priority"] == "regular":
        print("entering")
        for i in range(int(config["azure_cluster"]["worker_node_num"])):
            create_vm_param(i, "worker", config["azure_cluster"]["worker_vm_size"],
                            arm_vm_password is not None, arm_vm_password)
    elif config["azure_cluster"]["priority"] == "low":
        utils.render_template("./template/vmss/vmss.sh.template", "scripts/vmss.sh",config)
        utils.exec_cmd_local("chmod +x scripts/vmss.sh;./scripts/vmss.sh")
>>>>>>> 4332082b
    # create nfs server if specified.
    for i in range(int(config["azure_cluster"]["nfs_node_num"])):
        if i < len(config["azure_cluster"]["nfs_suffixes"]):
            create_vm_role_suffix(i, "nfs", config["azure_cluster"]["nfs_vm_size"],
                config["azure_cluster"]["nfs_suffixes"][i], arm_vm_password)
        else:
            create_vm_param(i, "nfs", config["azure_cluster"]["nfs_vm_size"],
                        arm_vm_password is not None, arm_vm_password)

def create_vm_param_wrapper(arg_tuple):
    i, role, vm_size, no_az, arm_vm_password = arg_tuple
    return create_vm_param(i, role, vm_size, no_az, arm_vm_password)

def create_vm_param(i, role, vm_size, no_az=False, arm_vm_password=None):
    if role in ["worker","nfs"]:
        vmname = "{}-{}".format(config["azure_cluster"]["cluster_name"].lower(), role) + ("{:02d}".format(i+1) if no_az else '-'+random_str(6))
    elif role == "infra":
        vmname = "%s-infra%02d" % (config["azure_cluster"]
<<<<<<< HEAD
                                   ["cluster_name"].lower(), i + 1)
    elif role == "dev":
        vmname = "%s-dev" % (config["azure_cluster"]["cluster_name"].lower())
=======
                                   ["cluster_name"], i + 1)
    else:
        role = "dev"
        vmname = "%s-dev" % (config["azure_cluster"]["cluster_name"])
>>>>>>> 4332082b
    print "creating VM %s..." % vmname
    vm_ip = get_vm_ip(i, role)
    if arm_vm_password is not None:
        create_vm_pwd(vmname, vm_ip, vm_size, not role in ["worker","nfs"], arm_vm_password)
    else:
        create_vm(vmname, vm_ip, role, vm_size)
    return vmname

def create_vm_role_suffix(i, role, vm_size, suffix, arm_vm_password=None):
    vmname = "{}-{}-".format(config["azure_cluster"]["cluster_name"], role) + suffix
    print "creating VM %s..." % vmname
    vm_ip = get_vm_ip(i, role)
    if arm_vm_password is not None:
        create_vm_pwd(vmname, vm_ip, vm_size, not role in ["worker","nfs"], arm_vm_password)
    else:
        create_vm(vmname, vm_ip, role, vm_size)
    return vmname

def useSqlAzure():
    if "datasource" in config["azure_cluster"]:
        if config["azure_cluster"]["datasource"] == "MySQL":
            return False
        else:
            return True
    else:
        return True


def useAzureFileshare():
    return ("file_share_name" in config["azure_cluster"]) or ("isacs" in config and config["isacs"])


def scale_up_vm(groupName, delta):
    with open("deploy/scaler.yaml") as f:
        scaler_config = yaml.load(f)

    for vmSize, nodeGroup in scaler_config["node_groups"].items():
        if vmSize == groupName:
            # Only checkpoint newly scaled up nodes.
            nodeGroup["last_scaled_up_nodes"] = []
            for i in range(delta):
                vmName = create_vm_param(i, True, False, vmSize)
                nodeGroup["last_scaled_up_nodes"].append(vmName)
            break

    with open("deploy/scaler.yaml", "w") as f:
        yaml.dump(scaler_config, f)


def list_vm(bShow=True):
    cmd = """
        az vm list --resource-group %s
        """ % (config["azure_cluster"]["resource_group_name"] )
    if verbose:
        print(cmd)
    output = utils.exec_cmd_local(cmd)
    allvm = json.loads(output)
    vminfo = {}
    for onevm in allvm:
        vmname = onevm["name"]
        print "VM ... %s" % vmname
        cmd1 = """ az vm show -d -g %s -n %s""" % (
            config["azure_cluster"]["resource_group_name"], vmname)
        output1 = utils.exec_cmd_local(cmd1)
        json1 = json.loads(output1)
        vminfo[vmname] = json1
        if bShow:
            print json1
    return vminfo


def vm_interconnects():
    vminfo = list_vm(False)
    ports = []
    for name, onevm in vminfo.iteritems():
        ports.append(onevm["publicIps"] + "/32")
    portinfo = " ".join(ports)
    cmd = """
        az network nsg rule create \
            --resource-group %s \
            --nsg-name %s \
            --name tcpinterconnect \
            --protocol tcp \
            --priority 850 \
            --destination-port-ranges %s \
            --source-address-prefixes %s \
            --access allow
        """ % ( config["azure_cluster"]["resource_group_name"],
                config["azure_cluster"]["nsg_name"],
                config["cloud_config"]["inter_connect"]["tcp_port_ranges"],
                portinfo
                )
    if verbose:
        print cmd
    output = utils.exec_cmd_local(cmd)
    print(output)


def delete_vm(vmname):
    cmd = """
        az vm delete --resource-group %s \
                 --name %s \
                 --yes
        """ % (config["azure_cluster"]["resource_group_name"],
               vmname)

    if verbose:
        print(cmd)
    output = utils.exec_cmd_local(cmd)
    print(output)


def delete_nic(nicname):
    cmd = """
        az network nic delete --resource-group %s \
                --name %s \
        """ % (config["azure_cluster"]["resource_group_name"],
               nicname)
    if verbose:
        print(cmd)
    output = utils.exec_cmd_local(cmd)
    print(output)


def delete_public_ip(ip):
    cmd = """
        az network public-ip delete --resource-group %s \
                 --name %s \
        """ % (config["azure_cluster"]["resource_group_name"],
               ip)

    if verbose:
        print(cmd)
    output = utils.exec_cmd_local(cmd)
    print(output)


def delete_disk(diskID):
    cmd = """
        az disk delete --resource-group %s \
                 --name %s \
                 --yes \
        """ % (config["azure_cluster"]["resource_group_name"],
               diskID)

    if verbose:
        print(cmd)
    output = utils.exec_cmd_local(cmd)
    print(output)


def get_disk_from_vm(vmname):
    cmd = """
        az vm show -g %s -n %s --query "storageProfile.osDisk.managedDisk.id" -o tsv \
        """ % (config["azure_cluster"]["resource_group_name"],
               vmname)

    if verbose:
        print(cmd)
    output = utils.exec_cmd_local(cmd)

    return output.split("/")[-1].strip('\n')

def gen_cluster_config(output_file_name, output_file=True, no_az=False):
    if config["azure_cluster"][config["cluster_name"]]["priority"] == "low":
        utils.render_template("./template/dns/cname_and_private_ips.sh.template", "scripts/cname_and_ips.sh", config)    
        utils.exec_cmd_local("chmod +x scripts/cname_and_ips.sh")
    bSQLOnly = (config["azure_cluster"]["infra_node_num"] <= 0)
    if useAzureFileshare() and not no_az:
        # theoretically it could be supported, but would require storage account to be created first in nested template and then
        # https://docs.microsoft.com/en-us/azure/azure-resource-manager/resource-group-template-functions-resource#listkeys
        # could be used to access storage keys - these could be assigned as variable which gets passed into main deployment template
        raise Exception("Azure file share not currently supported with no_az")
    if useAzureFileshare():
        cmd = """
            az storage account show-connection-string \
                -n %s \
                -g %s \
                --query 'connectionString' \
                -o tsv
            """ % (config["azure_cluster"]["storage_account_name"], config["azure_cluster"]["resource_group_name"])
        output = utils.exec_cmd_local(cmd)
        reoutput = re.search('AccountKey\=.*$', output)
        file_share_key = None
        if reoutput is not None:
            file_share_key = reoutput.group(0).replace("AccountKey=", "")

        reoutput = re.search('AccountName\=.*;', output)
        file_share_account_name = None
        if reoutput is not None:
            file_share_account_name = reoutput.group(
                0).replace("AccountName=", "")[:-1]

    cc = {}
    cc["cluster_name"] = config["azure_cluster"]["cluster_name"]
    if not bSQLOnly:
        cc["etcd_node_num"] = config["azure_cluster"]["infra_node_num"]

    if useSqlAzure():
        cc["sqlserver-hostname"] = "tcp:%s.database.windows.net" % config[
            "azure_cluster"]["sql_server_name"]
        cc["sqlserver-username"] = config["azure_cluster"]["sql_admin_name"]
        cc["sqlserver-password"] = config["azure_cluster"]["sql_admin_password"]
        cc["sqlserver-database"] = config["azure_cluster"]["sql_database_name"]
    if not bSQLOnly:
        cc["admin_username"] = config["cloud_config"]["default_admin_username"]
        if useAzureFileshare():
            cc["workFolderAccessPoint"] = "file://%s.file.core.windows.net/%s/work/" % (
                config["azure_cluster"]["storage_account_name"], config["azure_cluster"]["file_share_name"])
            cc["dataFolderAccessPoint"] = "file://%s.file.core.windows.net/%s/storage/" % (
                config["azure_cluster"]["storage_account_name"], config["azure_cluster"]["file_share_name"])
            cc["smbUsername"] = file_share_account_name
            cc["smbUserPassword"] = file_share_key
    cc["useclusterfile"] = True
    cc["deploydockerETCD"] = False
    cc["platform-scripts"] = "ubuntu"
    cc["basic_auth"] = "%s,admin,1000" % uuid.uuid4().hex[:16]
    domain_mapping = {"regular":"%s.cloudapp.azure.com" % config["azure_cluster"]["azure_location"], "low":"redmond.corp.microsoft.com"}
    if not bSQLOnly:
        cc["network"] = {"domain": domain_mapping[config["azure_cluster"]["priority"]]}

    cc["machines"] = {}
    for i in range(int(config["azure_cluster"]["infra_node_num"])):
        vmname = "%s-infra%02d" % (config["azure_cluster"]
                                   ["cluster_name"].lower(), i + 1)
        cc["machines"][vmname] = {"role": "infrastructure", "private-ip": get_vm_ip(i, "infra")}

    # Generate the workers in machines.
    vm_list = []

    if not no_az:
        vm_list = get_vm_list_by_grp()
    else:
        vm_list = get_vm_list_by_enum()

    vm_ip_names = get_vm_private_ip()
    vm_ip_names = sorted(vm_ip_names, key = lambda x:x['name'])

    sku_mapping = config["sku_mapping"]

    worker_machines = []
    if config["azure_cluster"]["priority"] == "low":
        with open("hostname_fqdn_map","r") as rf:
            for l in rf:
                worker_machines += l.split()[0],
        for vmname in worker_machines:
            cc["machines"][vmname] = {"role": "worker","node-group": config["azure_cluster"]["worker_vm_size"],
                                        "gpu-type":sku_mapping[config["azure_cluster"]["worker_vm_size"]]["gpu-type"]}
    elif config["azure_cluster"]["priority"] == "regular":
        for vm in vm_list:
            vmname = vm["name"]
            if "-worker" in vmname:
                worker_machines += vmName,
        for vmname in worker_machines:          
            if isNewlyScaledMachine(vmname):
                cc["machines"][vmname] = {
                    "role": "worker", "scaled": True,
                    "node-group": vm["vmSize"],"gpu-type":sku_mapping.get(vm["vmSize"],sku_mapping["default"])["gpu-type"]}
            else:
                cc["machines"][vmname] = {
                    "role": "worker",
                    "node-group": vm["vmSize"],"gpu-type":sku_mapping.get(vm["vmSize"],sku_mapping["default"])["gpu-type"]}
    nfs_nodes = []
    for vm in vm_list:
        vmname = vm["name"]
        if "-nfs" in vmname:
            cc["machines"][vmname] = {
                "role": "nfs",
                "node-group": vm["vmSize"]}

    # Dilemma : Before the servers got created, you don't know there name, cannot specify which server does a mountpoint config group belongs to
    if int(config["azure_cluster"]["nfs_node_num"]) > 0:
        nfs_names2ip = {rec['name']:rec['privateIP'][0] for rec in vm_ip_names if "-nfs" in rec['name']}
    else:
        nfs_names2ip = {rec['name']:rec['privateIP'][0] for rec in vm_ip_names if "infra" in rec['name']}
    if not bSQLOnly:
        # Require explicit authorization setting.
        # cc["WinbindServers"] = []
        # cc["WebUIauthorizedGroups"] = ['MicrosoftUsers']
        cc["mountpoints"] = {}
        if useAzureFileshare():
            cc["mountpoints"]["rootshare"]["type"] = "azurefileshare"
            cc["mountpoints"]["rootshare"]["accountname"] = config[
                "azure_cluster"]["storage_account_name"]
            cc["mountpoints"]["rootshare"]["filesharename"] = config[
                "azure_cluster"]["file_share_name"]
            cc["mountpoints"]["rootshare"]["mountpoints"] = ""
            if file_share_key is not None:
                cc["mountpoints"]["rootshare"]["accesskey"] = file_share_key
        else:
            named_nfs_suffix = set(config["azure_cluster"]["nfs_suffixes"] if "nfs_suffixes" in config["azure_cluster"] else [])
            used_nfs_suffix = set([nfs_cnf["server_suffix"] for nfs_cnf in config["cloud_config"]["nfs_svr_setup"] if "server_suffix" in nfs_cnf])
            assert (used_nfs_suffix - named_nfs_suffix) == set() and "suffix not in nfs_suffixes list!"
            assert len(nfs_names2ip) >= len(config["cloud_config"]["nfs_svr_setup"]) and "More NFS config items than #. of NFS server"
            suffix2used_nfs = {suffix: "{}-nfs-{}".format(config["cluster_name"], suffix) for suffix in used_nfs_suffix}
            # unused, either node without name suffix or those with suffix but not specified in any nfs_svr_setup item
            unused_nfs = sorted([s for s in nfs_names2ip.keys() if s not in suffix2used_nfs.values()])
            unused_ID_cnt = 0
            for nfs_cnf in config["cloud_config"]["nfs_svr_setup"]:
                if "server_suffix" in nfs_cnf:
                    server_name = suffix2used_nfs[nfs_cnf["server_suffix"]]
                else:
                    server_name = unused_nfs[unused_ID_cnt]
                    unused_ID_cnt += 1
                server_ip = nfs_names2ip[server_name]
                for mntname, mntcnf in nfs_cnf["mnt_point"].items():
                    if mntname in cc["mountpoints"]:
                        print("Warning, duplicated mountpoints item name {}, skipping".format(mntname))
                        continue
                    cc["mountpoints"][mntname] = mntcnf
                    cc["mountpoints"][mntname]["type"] = "nfs"
                    cc["mountpoints"][mntname]["server"] = server_ip
                    cc["mountpoints"][mntname]["servername"] = server_name
    print "\nPlease copy the commands in dns_add_commands and register the DNS records on http://servicebook/dns/self-service.html\n"
    if output_file:
        print yaml.dump(cc, default_flow_style=False)
        with open(output_file_name, 'w') as outfile:
            yaml.dump(cc, outfile, default_flow_style=False)

    return cc

def isNewlyScaledMachine(vmName):
    scaler_config_file = os.path.join(dirpath, "deploy/scaler.yaml")
    if os.path.exists(scaler_config_file):
        scaler_config = yaml.load(open(scaler_config_file))
        for vmSize, nodeGroup in scaler_config["node_groups"].items():
            for nodeName in nodeGroup["last_scaled_up_nodes"]:
                if nodeName == vmName:
                    return True
    # If scaler.yaml is not found, then it should never be a scaled node.
    return False


def get_vm_list_by_grp():
    cmd = """
        az vm list --output json -g %s --query '[].{name:name, vmSize:hardwareProfile.vmSize}'

        """ % (config["azure_cluster"]["resource_group_name"])

    if verbose:
        print(cmd)
    output = utils.exec_cmd_local(cmd)

    return utils.json_loads_byteified(output)

def get_vm_private_ip():
    cmd = """
        az vm list-ip-addresses -g %s --output json --query '[].{name:virtualMachine.name, privateIP:virtualMachine.network.privateIpAddresses}'

        """ % (config["azure_cluster"]["resource_group_name"])
    if verbose:
        print(cmd)
    output = utils.exec_cmd_local(cmd)
    return utils.json_loads_byteified(output)

# simply enumerate to get vm list
def get_vm_list_by_enum():
    vm_list = []
    for role in ["worker","nfs"]:
        for i in range(int(config["azure_cluster"]["{}_node_num".format(role)])):
            vminfo = {}
            vminfo["name"] = "{}-{}{:02d}".format(config["azure_cluster"]["cluster_name"], role, i + 1)
            vminfo["vmSize"] = config["azure_cluster"]["{}_vm_size".format(role)]
            vm_list.append(vminfo)
    return vm_list

def random_str(length):
    return ''.join(random.choice(string.lowercase) for x in range(length))


def delete_cluster():
    print "!!! WARNING !!! Resource group {0} will be deleted".format(config["azure_cluster"]["resource_group_name"])
    response = raw_input(
        "!!! WARNING !!! You are performing a dangerous operation that will permanently delete the entire Azure DL Workspace cluster. Please type (DELETE) in ALL CAPITALS to confirm the operation ---> ")
    if response == "DELETE":
        delete_group()


def run_command(args, command, nargs, parser):
    if command == "create":
        # print config["azure_cluster"]["infra_vm_size"]
        create_cluster(args.arm_password, args.parallelism)
        vm_interconnects()

    elif command == "list":
        list_vm()

    elif command == "interconnect":
        vm_interconnects()

    elif command == "scaleup":
        scale_up_vm(nargs[0], int(nargs[1]))
        vm_interconnects()

    elif command == "scaledown":
        with open("deploy/scaler.yaml") as f:
            scaler_config = yaml.load(f)

        print scaler_config

        groupName = nargs[0]
        for vmSize, nodeGroup in scaler_config["node_groups"].items():
            if vmSize == groupName:
                # The newly scaled up nodes should be empty.
                nodeGroup["last_scaled_up_nodes"] = []

        with open("deploy/scaler.yaml", "w") as f:
            yaml.dump(scaler_config, f)

        vmname = nargs[1]
        diskID = get_disk_from_vm(vmname)
        delete_vm(vmname)
        delete_nic(vmname + "VMNic")
        delete_public_ip(vmname + "PublicIP")
        if not diskID:
            delete_disk(diskID)
        vm_interconnects()

    elif command == "delete":
        delete_cluster()

    elif command == "genconfig":
        gen_cluster_config("cluster.yaml", no_az=args.noaz)

if __name__ == '__main__':
    # the program always run at the current directory.
    dirpath = os.path.dirname(os.path.abspath(os.path.realpath(__file__)))
    # print "Directory: " + dirpath
    os.chdir(dirpath)
    config = init_config()
    parser = argparse.ArgumentParser(prog='az_utils.py',
                                     formatter_class=argparse.RawDescriptionHelpFormatter,
                                     description=textwrap.dedent('''\
Create and manage a Azure VM cluster.

Prerequest:
* Create config.yaml according to instruction in docs/deployment/azure/configure.md.

Command:
  create Create an Azure VM cluster based on the parameters in config file.
  delete Delete the Azure VM cluster.
  scaleup Scale up operation.
  scaledown shutdown a particular VM.
  list list VMs.
  interconnect create network links among VMs
  genconfig Generate configuration files for Azure VM cluster.
  ''') )
    parser.add_argument("--cluster_name",
                        help="Specify a cluster name",
                        action="store",
                        default=None)

    parser.add_argument("--infra_node_num",
                        help="Specify the number of infra nodes, default = " +
                        str(config["azure_cluster"]["infra_node_num"]),
                        action="store",
                        default=None)

    parser.add_argument("--azure_location",
                        help="Specify azure location, default = " +
                        str(config["azure_cluster"]["azure_location"]),
                        action="store",
                        default=None)

    parser.add_argument("--infra_vm_size",
                        help="Specify the azure virtual machine sku size for infrastructure node, default = " +
                        config["azure_cluster"]["infra_vm_size"],
                        action="store",
                        default=None)

    parser.add_argument("--worker_vm_size",
                        help="Specify the azure virtual machine sku size for worker node, default = " +
                        config["azure_cluster"]["worker_vm_size"],
                        action="store",
                        default=None)

    parser.add_argument("--vm_image",
                        help="Specify the azure virtual machine image, default = " +
                        config["azure_cluster"]["vm_image"],
                        action="store",
                        default=None)

    parser.add_argument("--vm_storage_sku",
                        help="Specify the azure storage sku, default = " +
                        config["azure_cluster"]["vm_storage_sku"],
                        action="store",
                        default=None)

    parser.add_argument("--vnet_range",
                        help="Specify the azure virtual network range, default = " +
                        config["cloud_config"]["vnet_range"],
                        action="store",
                        default=None)

    parser.add_argument("--default_admin_username",
                        help="Specify the default admin username of azure virtual machine, default = " +
                        config["cloud_config"]["default_admin_username"],
                        action="store",
                        default=None)

    file_share_name = config["azure_cluster"][
        "file_share_name"] if "file_share_name" in config["azure_cluster"] else "<None>"
    parser.add_argument("--file_share_name",
                        help="Specify the default samba share name on azure stroage, default = " + file_share_name,
                        action="store",
                        default=None)

    parser.add_argument("--verbose", "-v",
                        help="Enable verbose output during script execution",
                        action="store_true"
                        )

    parser.add_argument("--noaz",
                        help="Dev node does not have access to azure portal, e.g. ARM template deployment",
                        action="store_true",
                        default=False,
                        )

    parser.add_argument("--arm_password",
                        help="Password for VMs to simulate ARM template deployment",
                        action="store",
                        default=None
                        )
    parser.add_argument("--parallelism", "-p",
                        help="Number of processes to create worker VMs. Default is 1.",
                        type=int,
                        default=1)

    parser.add_argument("command",
                        help="See above for the list of valid command")
    parser.add_argument('nargs', nargs=argparse.REMAINDER,
                        help="Additional command argument",
                        )
    args = parser.parse_args()
    command = args.command
    nargs = args.nargs

    if args.verbose:
        verbose = args.verbose
        print "{0}".format(args)

    # Cluster Config
    config_cluster = os.path.join(dirpath, "azure_cluster_config.yaml")
    if os.path.exists(config_cluster):
        tmpconfig = yaml.load(open(config_cluster))
        if tmpconfig is not None:
            merge_config(config, tmpconfig, verbose)

    config_file = os.path.join(dirpath, "config.yaml")
    if os.path.exists(config_file):
        with open(config_file) as cf:
            tmpconfig = yaml.load(cf)
            assert tmpconfig["cluster_name"] in tmpconfig["azure_cluster"]
        merge_config(config, tmpconfig, verbose)
        if tmpconfig is not None and "cluster_name" in tmpconfig:
            config["azure_cluster"]["cluster_name"] = tmpconfig["cluster_name"]
            config["azure_cluster"]["datasource"] = tmpconfig["datasource"]
    if tmpconfig is not None and "azure_cluster" in tmpconfig and config["azure_cluster"]["cluster_name"] in tmpconfig["azure_cluster"]:
        merge_config(config["azure_cluster"], tmpconfig["azure_cluster"][
                     config["azure_cluster"]["cluster_name"]], verbose)
    if (args.cluster_name is not None):
        config["azure_cluster"]["cluster_name"] = args.cluster_name

    if (args.infra_node_num is not None):
        config["azure_cluster"]["infra_node_num"] = args.infra_node_num

    if (args.azure_location is not None):
        config["azure_cluster"]["azure_location"] = args.azure_location
    if (args.infra_vm_size is not None):
        config["azure_cluster"]["infra_vm_size"] = args.infra_vm_size
    if (args.worker_vm_size is not None):
        config["azure_cluster"]["worker_vm_size"] = args.worker_vm_size
    if (args.vm_image is not None):
        config["azure_cluster"]["vm_image"] = args.vm_image
    if (args.vm_storage_sku is not None):
        config["azure_cluster"]["vm_storage_sku"] = args.vm_storage_sku
    if (args.vnet_range is not None):
        config["azure_cluster"]["vnet_range"] = args.vnet_range
    if (args.default_admin_username is not None):
        config["cloud_config"][
            "default_admin_username"] = args.default_admin_username
    if (args.file_share_name is not None):
        config["azure_cluster"]["file_share_name"] = args.file_share_name

    config = update_config(config)
    # print (config)

    with open(config_cluster, 'w') as outfile:
        yaml.dump(config, outfile, default_flow_style=False)

    if "cluster_name" not in config["azure_cluster"] or config["azure_cluster"]["cluster_name"] is None:
        print("Cluster Name cannot be empty")
        exit()
    run_command(args, command, nargs, parser)<|MERGE_RESOLUTION|>--- conflicted
+++ resolved
@@ -196,11 +196,7 @@
                  --nsg %s \
                  --admin-username %s \
                  --storage-sku %s \
-<<<<<<< HEAD
-                 --data-disk-sizes-gb 1023 \
-=======
                  --data-disk-sizes-gb %s \
->>>>>>> 4332082b
                  --ssh-key-value "%s"
         """ % (config["azure_cluster"]["resource_group_name"],
                vmname,
@@ -234,7 +230,7 @@
                          --nsg %s \
                          --admin-username %s \
                          --storage-sku %s \
-                         --data-disk-sizes-gb 1023 \
+                         --data-disk-sizes-gb %s \
                          --ssh-key-value "%s" \
                          --availability-set "%s"
             """ % (config["azure_cluster"]["resource_group_name"],
@@ -247,6 +243,7 @@
                    config["azure_cluster"][nsg],
                    config["cloud_config"]["default_admin_username"],
                    config["azure_cluster"]["vm_storage_sku"],
+                   config["azure_cluster"]["%s_local_storage_sz" % role],
                    config["azure_cluster"]["sshkey"],
                    config["azure_cluster"]["availability_set"])
 
@@ -549,30 +546,25 @@
     for i in range(int(config["azure_cluster"]["infra_node_num"])):
         create_vm_param(i, "infra", config["azure_cluster"]["infra_vm_size"],
                         arm_vm_password is not None, arm_vm_password)
-<<<<<<< HEAD
-
-    if parallelism > 1:
-        # TODO: Tolerate faults
-        from multiprocessing import Pool
-        args_list = [(i, "worker", config["azure_cluster"]["worker_vm_size"], arm_vm_password is not None, arm_vm_password)
-                     for i in range(int(config["azure_cluster"]["worker_node_num"]))]
-        pool = Pool(processes=parallelism)
-        pool.map(create_vm_param_wrapper, args_list)
-        pool.close()
-    else:
-        for i in range(int(config["azure_cluster"]["worker_node_num"])):
-            create_vm_param(i, "worker", config["azure_cluster"]["worker_vm_size"],
-                            arm_vm_password is not None, arm_vm_password)
-=======
+
     if config["azure_cluster"]["priority"] == "regular":
         print("entering")
-        for i in range(int(config["azure_cluster"]["worker_node_num"])):
-            create_vm_param(i, "worker", config["azure_cluster"]["worker_vm_size"],
-                            arm_vm_password is not None, arm_vm_password)
+        if parallelism > 1:
+            # TODO: Tolerate faults
+            from multiprocessing import Pool
+            args_list = [(i, "worker", config["azure_cluster"]["worker_vm_size"], arm_vm_password is not None, arm_vm_password)
+                         for i in range(int(config["azure_cluster"]["worker_node_num"]))]
+            pool = Pool(processes=parallelism)
+            pool.map(create_vm_param_wrapper, args_list)
+            pool.close()
+        else:
+            for i in range(int(config["azure_cluster"]["worker_node_num"])):
+                create_vm_param(i, "worker", config["azure_cluster"]["worker_vm_size"],
+                                arm_vm_password is not None, arm_vm_password)
     elif config["azure_cluster"]["priority"] == "low":
         utils.render_template("./template/vmss/vmss.sh.template", "scripts/vmss.sh",config)
         utils.exec_cmd_local("chmod +x scripts/vmss.sh;./scripts/vmss.sh")
->>>>>>> 4332082b
+
     # create nfs server if specified.
     for i in range(int(config["azure_cluster"]["nfs_node_num"])):
         if i < len(config["azure_cluster"]["nfs_suffixes"]):
@@ -591,16 +583,11 @@
         vmname = "{}-{}".format(config["azure_cluster"]["cluster_name"].lower(), role) + ("{:02d}".format(i+1) if no_az else '-'+random_str(6))
     elif role == "infra":
         vmname = "%s-infra%02d" % (config["azure_cluster"]
-<<<<<<< HEAD
                                    ["cluster_name"].lower(), i + 1)
-    elif role == "dev":
-        vmname = "%s-dev" % (config["azure_cluster"]["cluster_name"].lower())
-=======
-                                   ["cluster_name"], i + 1)
     else:
         role = "dev"
-        vmname = "%s-dev" % (config["azure_cluster"]["cluster_name"])
->>>>>>> 4332082b
+        vmname = "%s-dev" % (config["azure_cluster"]["cluster_name"].lower())
+
     print "creating VM %s..." % vmname
     vm_ip = get_vm_ip(i, role)
     if arm_vm_password is not None:
