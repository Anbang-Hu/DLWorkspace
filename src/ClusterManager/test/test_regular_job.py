#!/usr/bin/env python3
# -*- coding: utf-8 -*-

import logging
import time

import utils

logger = logging.getLogger(__file__)


def test_regular_job_running(args, preemptable=False):
    expected = "wantThisInLog"
    cmd = "echo %s ; sleep 120" % expected

    job_spec = utils.gen_default_job_description("regular",
                                                 args.email,
                                                 args.uid,
                                                 args.vc,
                                                 preemptable=preemptable,
                                                 cmd=cmd)

    with utils.run_job(args.rest, job_spec) as job:
        state = job.block_until_state_not_in(
            {"unapproved", "queued", "scheduling"})
        assert state == "running"

        for _ in range(50):
            log = utils.get_job_log(args.rest, args.email, job.jid)

            if expected in log:
                break

            time.sleep(0.5)
        assert expected in log, 'assert {} in {}'.format(expected, log)


@utils.case(unstable=True)
def test_regular_non_preemptable_job_running(args):
    test_regular_job_running(args)


@utils.case(unstable=True)
def test_regular_preemptable_job_running(args):
    test_regular_job_running(args, True)


@utils.case(unstable=True)
def test_data_job_running(args):
    expected_word = "wantThisInLog"
    cmd = "mkdir -p /tmp/dlts_test_dir; " \
          "echo %s > /tmp/dlts_test_dir/testfile; " \
          "cd /DataUtils; " \
          "./copy_data.sh /tmp/dlts_test_dir adl://indexserveplatform-experiment-c09.azuredatalakestore.net/local/dlts_test_dir True 4194304 4 2 >/dev/null 2>&1;" \
          "./copy_data.sh adl://indexserveplatform-experiment-c09.azuredatalakestore.net/local/dlts_test_dir /tmp/dlts_test_dir_copyback False 33554432 4 2 >/dev/null 2>&1;" \
          "cat /tmp/dlts_test_dir_copyback/testfile; sleep 120" % expected_word

    image = "indexserveregistry.azurecr.io/dlts-data-transfer-image:latest"

    job_spec = utils.gen_default_job_description("data",
                                                 args.email,
                                                 args.uid,
                                                 args.vc,
                                                 cmd=cmd,
                                                 image=image)
    with utils.run_job(args.rest, job_spec) as job:
        state = job.block_until_state_not_in(
            {"unapproved", "queued", "scheduling"})

        for _ in range(300):
            log = utils.get_job_log(args.rest, args.email, job.jid)
            if expected_word in log:
                break
            time.sleep(0.5)
        assert expected_word in log, 'assert {} in {}'.format(
            expected_word, log)


@utils.case()
def test_job_fail(args):
    expected_state = "failed"
    cmd = "false"

    job_spec = utils.gen_default_job_description("regular",
                                                 args.email,
                                                 args.uid,
                                                 args.vc,
                                                 cmd=cmd)
    with utils.run_job(args.rest, job_spec) as job:
        state = job.block_until_state_not_in(
            {"unapproved", "queued", "scheduling", "running"})
        assert expected_state == state


@utils.case()
def test_op_job(args):
    job_spec = utils.gen_default_job_description("regular", args.email,
                                                 args.uid, args.vc)

    with utils.run_job(args.rest, job_spec) as job:
        job_id = job.jid
        utils.block_until_state_in(args.rest, job_id, {"running"})

        # Try to ApproveJob
        logger.info("approve job %s" % job_id)
        resp = utils.approve_job(args.rest, args.email, job_id)
        assert "Cannot approve the job. Job ID:%s" % job_id == resp["result"]

        # PauseJob
        logger.info("pause job %s" % job_id)
        resp = utils.pause_job(args.rest, args.email, job_id)
        assert "Success, the job is scheduled to be paused." == resp["result"]

        # ResumeJob
        utils.block_until_state_in(args.rest, job_id, {"paused"})
        logger.info("resume job %s" % job_id)
        resp = utils.resume_job(args.rest, args.email, job_id)
        assert "Success, the job is scheduled to be resumed." == resp["result"]

        # KillJob
        utils.block_until_state_in(args.rest, job_id, {"running"})
        logger.info("kill job %s" % job_id)
        resp = utils.kill_job(args.rest, args.email, job_id, "testing kill job")
        assert "Success, the job is scheduled to be terminated." == resp[
            "result"]

        state = job.block_until_state_not_in({"killing"})
        assert "killed" == state


@utils.case()
def test_batch_op_jobs(args):
    num_jobs = 2
    job_ids = []

    job_spec = utils.gen_default_job_description("regular", args.email,
                                                 args.uid, args.vc)
    for i in range(num_jobs):
        job_id = utils.post_job(args.rest, job_spec)
        job_ids.append(job_id)

    # FIXME there is a race condition between rest and jobmanager
    # E.g. kill job request comes in when jobmanager is processing an unapproved
    # job. "killing" will be overriden by "queued".
    for job_id in job_ids:
        utils.block_until_state_in(args.rest, job_id, {"running"})

    # Try to ApproveJobs
    logger.info("approve jobs %s" % job_ids)
    resp = utils.approve_jobs(args.rest, args.email, job_ids)
    for _, msg in resp["result"].items():
        assert "cannot approve a(n) \"running\" job" == msg

    # PauseJobs
    logger.info("pause jobs %s" % job_ids)
    resp = utils.pause_jobs(args.rest, args.email, job_ids)
    for _, msg in resp["result"].items():
        assert "successfully paused" == msg

    # ResumeJob
    for job_id in job_ids:
        utils.block_until_state_in(args.rest, job_id, {"paused"})
    logger.info("resume jobs %s" % job_ids)
    resp = utils.resume_jobs(args.rest, args.email, job_ids)
    for _, msg in resp["result"].items():
        assert "successfully resumed" == msg

    # KillJob
    for job_id in job_ids:
        utils.block_until_state_in(args.rest, job_id, {"running"})
    logger.info("kill jobs %s" % job_ids)
    resp = utils.kill_jobs(args.rest, args.email, job_ids)
    for _, msg in resp["result"].items():
        assert "successfully killed" == msg

    for job_id in job_ids:
        state = utils.block_until_state_not_in(args.rest, job_id, {"killing"})
        assert "killed" == state


@utils.case()
def test_batch_kill_jobs(args):
    expected_msg = "successfully killed"
    expected_state = "killed"

    job_spec = utils.gen_default_job_description("regular", args.email,
                                                 args.uid, args.vc)

    num_jobs = 2
    job_ids = []
    for i in range(num_jobs):
        job_id = utils.post_job(args.rest, job_spec)
        job_ids.append(job_id)

    # FIXME there is a race condition between rest and jobmanager
    # E.g. kill job request comes in when jobmanager is processing an unapproved
    # job. "killing" will be overriden by "queued".
    for job_id in job_ids:
        state = utils.block_until_state_not_in(
            args.rest, job_id, {"unapproved", "queued", "scheduling"})
        assert state == "running"

    resp = utils.kill_jobs(args.rest, args.email,
                           [job_id for job_id in job_ids])

    assert isinstance(resp["result"], dict)
    assert len(resp["result"]) == num_jobs
    for _, msg in resp["result"].items():
        assert expected_msg == msg

    for job_id in job_ids:
        state = utils.block_until_state_not_in(args.rest, job_id, {"killing"})
        assert expected_state == state


@utils.case()
def test_regular_job_ssh(args):
    job_spec = utils.gen_default_job_description("regular", args.email,
                                                 args.uid, args.vc)

    with utils.run_job(args.rest, job_spec) as job:
        endpoints = utils.create_endpoint(args.rest, args.email, job.jid,
                                          ["ssh"])
        endpoints_ids = list(endpoints.keys())
        assert len(endpoints_ids) == 1
        endpoint_id = endpoints_ids[0]

        state = job.block_until_state_not_in(
            {"unapproved", "queued", "scheduling"})
        assert state == "running"

        ssh_endpoint = utils.wait_endpoint_state(args.rest, args.email, job.jid,
                                                 endpoint_id)
        logger.debug("endpoints resp is %s", ssh_endpoint)

        ssh_host = "%s.%s" % (ssh_endpoint["nodeName"], ssh_endpoint["domain"])
        ssh_port = ssh_endpoint["port"]

        # exec into jobmanager to execute ssh to avoid firewall
        job_manager_pod = utils.kube_get_pods(args.config, "default",
                                              "app=jobmanager")[0]
        job_manager_pod_name = job_manager_pod.metadata.name

        alias = args.email.split("@")[0]

        cmd = [
            "ssh", "-i",
            "/dlwsdata/work/%s/.ssh/id_rsa" % alias, "-p", ssh_port, "-o",
            "StrictHostKeyChecking=no", "-o", "LogLevel=ERROR",
            "%s@%s" % (alias, ssh_host), "--", "echo", "dummy"
        ]
        code, output = utils.kube_pod_exec(args.config, "default",
                                           job_manager_pod_name, "jobmanager",
                                           cmd)
        assert code == 0, "code is %s, output is %s" % (code, output)
        assert output == "dummy\n", "output is %s" % (output)


@utils.case(unstable=True)
def test_list_all_jobs(args):
    job_spec = utils.gen_default_job_description("regular",
                                                 args.email,
                                                 args.uid,
                                                 args.vc,
                                                 cmd="")

    # All jobs should include finished jobs
    with utils.run_job(args.rest, job_spec) as job:
        job_id = job.jid
        state = job.block_until_state_not_in(
            {"unapproved", "queued", "scheduling", "running"})
        assert state == "finished"

    resp = utils.get_job_list(args.rest, args.email, args.vc, "all", 10)
    finished_jobs = resp.get("finishedJobs", None)
    assert isinstance(finished_jobs, list)

    finished_job_ids = [job["jobId"] for job in finished_jobs]
    assert job_id in finished_job_ids


@utils.case()
def test_regular_job_env(args):
    envs = {
        "DLWS_HOST_NETWORK": "",
        "DLTS_HOST_NETWORK": "",
        "DLWS_NUM_PS": "0",
        "DLTS_NUM_PS": "0",
        "DLWS_NUM_WORKER": "1",
        "DLTS_NUM_WORKER": "1",
        "DLWS_NUM_GPU_PER_WORKER": "0",
        "DLTS_NUM_GPU_PER_WORKER": "0",
        "DLWS_VC_NAME": str(args.vc),
        "DLTS_VC_NAME": str(args.vc),
        "DLWS_UID": str(args.uid),
        "DLTS_UID": str(args.uid),
        "DLWS_USER_NAME": args.email.split("@")[0],
        "DLTS_USER_NAME": args.email.split("@")[0],
        "DLWS_USER_EMAIL": args.email,
        "DLTS_USER_EMAIL": args.email,
        "DLWS_ROLE_NAME": "master",
        "DLTS_ROLE_NAME": "master",
        "DLWS_JOB_ID": "unknown",
        "DLTS_JOB_ID": "unknown",
    }

    job_spec = utils.gen_default_job_description("regular", args.email,
                                                 args.uid, args.vc)

    with utils.run_job(args.rest, job_spec) as job:
        envs["DLWS_JOB_ID"] = job.jid
        envs["DLTS_JOB_ID"] = job.jid

        endpoints = utils.create_endpoint(args.rest, args.email, job.jid,
                                          ["ssh"])
        endpoints_ids = list(endpoints.keys())
        assert len(endpoints_ids) == 1
        endpoint_id = endpoints_ids[0]

        state = job.block_until_state_not_in(
            {"unapproved", "queued", "scheduling"})
        assert state == "running"

        ssh_endpoint = utils.wait_endpoint_state(args.rest, args.email, job.jid,
                                                 endpoint_id)
        logger.debug("endpoints resp is %s", ssh_endpoint)

        ssh_host = "%s.%s" % (ssh_endpoint["nodeName"], ssh_endpoint["domain"])
        ssh_port = ssh_endpoint["port"]

        # exec into jobmanager to execute ssh to avoid firewall
        job_manager_pod = utils.kube_get_pods(args.config, "default",
                                              "app=jobmanager")[0]
        job_manager_pod_name = job_manager_pod.metadata.name

        alias = args.email.split("@")[0]

        bash_cmd = ";".join([
            "printf '%s=' ; printenv %s" % (key, key)
            for key, _ in envs.items()
        ])

        ssh_cmd = [
            "ssh",
            "-i",
            "/dlwsdata/work/%s/.ssh/id_rsa" % alias,
            "-p",
            ssh_port,
            "-o",
            "StrictHostKeyChecking=no",
            "-o",
            "LogLevel=ERROR",
            "%s@%s" % (alias, ssh_host),
            "--",
        ]
        ssh_cmd.append(bash_cmd)
        code, output = utils.kube_pod_exec(args.config, "default",
                                           job_manager_pod_name, "jobmanager",
                                           ssh_cmd)
        assert code == 0, "code is %s, output is %s" % (code, output)

        for key, val in envs.items():
            expected_output = "%s=%s" % (key, val)
            assert output.find(
                expected_output) != -1, "could not find %s in log %s" % (
                    expected_output, output)


@utils.case(unstable=True)
def test_blobfuse(args):
    path = "/tmp/blob/${DLTS_JOB_ID}"
    cmd = "echo dummy > %s; cat %s ; rm %s ;" % (path, path, path)

    job_spec = utils.gen_default_job_description("regular",
                                                 args.email,
                                                 args.uid,
                                                 args.vc,
                                                 cmd=cmd)

    job_spec["plugins"] = utils.load_azure_blob_config(args.config, "/tmp/blob")

    with utils.run_job(args.rest, job_spec) as job:
        state = job.block_until_state_not_in(
            {"unapproved", "queued", "scheduling", "running"})
        assert state == "finished", "state is not finished, but %s" % state

        for _ in range(5):
            log = utils.get_job_log(args.rest, args.email, job.jid)
            if log.find("dummy") != -1:
                break
            time.sleep(0.5)

        assert log.find("dummy") != -1, "could not find dummy in log %s" % (log)


@utils.case(unstable=True)
def test_sudo_installed(args):
    cmd = "sudo ls"
    image = "pytorch/pytorch:latest" # no sudo installed in this image

    job_spec = utils.gen_default_job_description(
        "regular",
        args.email,
        args.uid,
        args.vc,
        cmd=cmd,
        image=image,
    )

    with utils.run_job(args.rest, job_spec) as job:
        state = job.block_until_state_not_in(
            {"unapproved", "queued", "scheduling", "running"})
        log = utils.get_job_log(args.rest, args.email, job.jid)

        assert state == "finished"


@utils.case()
def test_regular_job_custom_ssh_key(args):
    job_spec = utils.gen_default_job_description("regular", args.email,
                                                 args.uid, args.vc)
    with open("data/id_rsa.pub") as f:
        job_spec["ssh_public_keys"] = [f.read()]

    with utils.run_job(args.rest, job_spec) as job:
        endpoints = utils.create_endpoint(args.rest, args.email, job.jid,
                                          ["ssh"])
        endpoints_ids = list(endpoints.keys())
        assert len(endpoints_ids) == 1
        endpoint_id = endpoints_ids[0]

        state = job.block_until_state_not_in(
            {"unapproved", "queued", "scheduling"})
        assert state == "running"

        ssh_endpoint = utils.wait_endpoint_state(args.rest, args.email, job.jid,
                                                 endpoint_id)
        logger.debug("endpoints resp is %s", ssh_endpoint)

        ssh_host = "%s.%s" % (ssh_endpoint["nodeName"], ssh_endpoint["domain"])
        ssh_port = ssh_endpoint["port"]

        # exec into jobmanager to execute ssh to avoid firewall
        job_manager_pod = utils.kube_get_pods(args.config, "default",
                                              "app=jobmanager")[0]
        job_manager_pod_name = job_manager_pod.metadata.name

        alias = args.email.split("@")[0]

        dest = "/tmp/test_regular_job_customer_ssh_key"

        script_cmd = []

        with open("data/id_rsa") as f:
            script_cmd.append("rm %s ; " % dest)

            for line in f.readlines():
                script_cmd.append("echo")
                script_cmd.append(line.strip())
                script_cmd.append(">> %s ;" % dest)

            script_cmd.append("chmod 400 %s ;" % dest)

        cmd = ["sh", "-c", " ".join(script_cmd)]

        code, output = utils.kube_pod_exec(args.config, "default",
                                           job_manager_pod_name, "jobmanager",
                                           cmd)
        assert code == 0, "code is %s, output is %s" % (code, output)

        cmd = [
            "ssh", "-i", dest, "-p", ssh_port, "-o", "StrictHostKeyChecking=no",
            "-o", "LogLevel=ERROR",
            "%s@%s" % (alias, ssh_host), "--", "echo", "dummy"
        ]
        code, output = utils.kube_pod_exec(args.config, "default",
                                           job_manager_pod_name, "jobmanager",
                                           cmd)
        assert code == 0, "code is %s, output is %s" % (code, output)
        assert output == "dummy\n", "output is %s" % (output)


@utils.case(unstable=True)
def test_do_not_expose_private_key(args):
    cmd = "echo a ; printenv DLTS_SSH_PRIVATE_KEY ; echo b"

    job_spec = utils.gen_default_job_description("regular",
                                                 args.email,
                                                 args.uid,
                                                 args.vc,
                                                 cmd=cmd)

    with utils.run_job(args.rest, job_spec) as job:
        state = job.block_until_state_not_in(
            {"unapproved", "queued", "scheduling", "running"})
        assert state == "finished"

        expected = "a\nb"

        for _ in range(50):
            log = utils.get_job_log(args.rest, args.email, job.jid)

            if expected in log:
                break

            time.sleep(0.5)
        assert expected in log, 'assert {} in {}'.format(expected, log)


@utils.case()
def test_ssh_do_not_expose_private_key(args):
    job_spec = utils.gen_default_job_description("regular", args.email,
                                                 args.uid, args.vc)

    with utils.run_job(args.rest, job_spec) as job:
        endpoints = utils.create_endpoint(args.rest, args.email, job.jid,
                                          ["ssh"])
        endpoints_ids = list(endpoints.keys())
        assert len(endpoints_ids) == 1
        endpoint_id = endpoints_ids[0]

        state = job.block_until_state_not_in(
            {"unapproved", "queued", "scheduling"})
        assert state == "running"

        ssh_endpoint = utils.wait_endpoint_state(args.rest, args.email, job.jid,
                                                 endpoint_id)

        ssh_host = "%s.%s" % (ssh_endpoint["nodeName"], ssh_endpoint["domain"])
        ssh_port = ssh_endpoint["port"]

        # exec into jobmanager to execute ssh to avoid firewall
        job_manager_pod = utils.kube_get_pods(args.config, "default",
                                              "app=jobmanager")[0]
        job_manager_pod_name = job_manager_pod.metadata.name

        alias = args.email.split("@")[0]

        ssh_cmd = [
            "ssh",
            "-i",
            "/dlwsdata/work/%s/.ssh/id_rsa" % alias,
            "-p",
            ssh_port,
            "-o",
            "StrictHostKeyChecking=no",
            "-o",
            "LogLevel=ERROR",
            "%s@%s" % (alias, ssh_host),
            "--",
            "echo a ; printenv DLTS_SSH_PRIVATE_KEY ; echo b",
        ]
        code, output = utils.kube_pod_exec(args.config, "default",
                                           job_manager_pod_name, "jobmanager",
                                           ssh_cmd)
        assert code == 0, "code is %s, output is %s" % (code, output)

        expected = "a\nb"
        assert expected in output, "could not find %s in output %s" % (expected,
                                                                       output)


def test_ssh_cuda_visible_devices(args, job_spec, expected):
    with utils.run_job(args.rest, job_spec) as job:
        endpoints = utils.create_endpoint(args.rest, args.email, job.jid,
                                          ["ssh"])
        endpoints_ids = list(endpoints.keys())
        assert len(endpoints_ids) == 1
        endpoint_id = endpoints_ids[0]

        state = job.block_until_state_not_in(
            {"unapproved", "queued", "scheduling"})
        assert state == "running"

        ssh_endpoint = utils.wait_endpoint_state(args.rest, args.email, job.jid,
                                                 endpoint_id)

        ssh_host = "%s.%s" % (ssh_endpoint["nodeName"], ssh_endpoint["domain"])
        ssh_port = ssh_endpoint["port"]

        # exec into jobmanager to execute ssh to avoid firewall
        job_manager_pod = utils.kube_get_pods(args.config, "default",
                                              "app=jobmanager")[0]
        job_manager_pod_name = job_manager_pod.metadata.name

        alias = args.email.split("@")[0]

        ssh_cmd = [
            "ssh",
            "-i",
            "/dlwsdata/work/%s/.ssh/id_rsa" % alias,
            "-p",
            ssh_port,
            "-o",
            "StrictHostKeyChecking=no",
            "-o",
            "LogLevel=ERROR",
            "%s@%s" % (alias, ssh_host),
            "--",
            "echo a; env | grep CUDA_VISIBLE_DEVICES;",
            "grep CUDA_VISIBLE_DEVICES ~/.ssh/environment; echo b",
        ]
        code, output = utils.kube_pod_exec(args.config, "default",
                                           job_manager_pod_name, "jobmanager",
                                           ssh_cmd)
        assert code == 0, "code is %s, output is %s" % (code, output)

        assert expected in output, "could not find %s in output %s" % (expected,
                                                                       output)


@utils.case()
def test_ssh_cpu_job_cuda_visible_devices(args):
    job_spec = utils.gen_default_job_description("regular", args.email,
                                                 args.uid, args.vc)
    expected = "a\nb"
    test_ssh_cuda_visible_devices(args, job_spec, expected)


@utils.case()
def test_ssh_one_gpu_job_cuda_visible_devices(args):
    job_spec = utils.gen_default_job_description("regular",
                                                 args.email,
                                                 args.uid,
                                                 args.vc,
                                                 resourcegpu=1)

    expected = "a\nb"
    test_ssh_cuda_visible_devices(args, job_spec, expected)


@utils.case()
def test_ssh_multi_gpu_job_cuda_visible_devices(args):
    job_spec = utils.gen_default_job_description("regular",
                                                 args.email,
                                                 args.uid,
                                                 args.vc,
                                                 resourcegpu=2)

    expected = "a\nCUDA_VISIBLE_DEVICES=0,1\nCUDA_VISIBLE_DEVICES=0,1\nb"
    test_ssh_cuda_visible_devices(args, job_spec, expected)


@utils.case()
def test_fault_tolerance(args):
    # Job is only retried when launcher is controller.
    if utils.get_launcher(args.config) == "python":
        return

    job_spec = utils.gen_default_job_description("regular", args.email,
                                                 args.uid, args.vc)

    with utils.run_job(args.rest, job_spec) as job:
        endpoints = utils.create_endpoint(args.rest, args.email, job.jid,
                                          ["ssh"])
        endpoints_ids = list(endpoints.keys())
        assert len(endpoints_ids) == 1
        endpoint_id = endpoints_ids[0]

        state = job.block_until_state_not_in(
            {"unapproved", "queued", "scheduling"})
        assert state == "running"

        ssh_endpoint = utils.wait_endpoint_state(args.rest, args.email, job.jid,
                                                 endpoint_id)
        ssh_host = "%s.%s" % (ssh_endpoint["nodeName"], ssh_endpoint["domain"])
        ssh_port = ssh_endpoint["port"]

        logger.info("current ssh endpoint is %s:%s", ssh_host, ssh_port)

        pod = utils.kube_get_pods(args.config, "default",
                                  "jobId=%s" % (job.jid))[0]
        utils.kube_delete_pod(args.config, "default", pod.metadata.name)

        ssh_endpoint = utils.wait_endpoint_state(args.rest,
                                                 args.email,
                                                 job.jid,
                                                 endpoint_id,
                                                 state="pending")

        ssh_endpoint = utils.wait_endpoint_state(args.rest, args.email, job.jid,
                                                 endpoint_id)

        ssh_host = "%s.%s" % (ssh_endpoint["nodeName"], ssh_endpoint["domain"])
        ssh_port = ssh_endpoint["port"]
        logger.info("current ssh endpoint is %s:%s", ssh_host, ssh_port)

        # exec into jobmanager to execute ssh to avoid firewall
        job_manager_pod = utils.kube_get_pods(args.config, "default",
                                              "app=jobmanager")[0]
        job_manager_pod_name = job_manager_pod.metadata.name

        alias = args.email.split("@")[0]

        cmd = [
            "ssh", "-i",
            "/dlwsdata/work/%s/.ssh/id_rsa" % alias, "-p", ssh_port, "-o",
            "StrictHostKeyChecking=no", "-o", "LogLevel=ERROR",
            "%s@%s" % (alias, ssh_host), "--", "echo", "dummy"
        ]
        code, output = utils.kube_pod_exec(args.config, "default",
                                           job_manager_pod_name, "jobmanager",
                                           cmd)
        assert code == 0, "code is %s, output is %s" % (code, output)
        assert output == "dummy\n", "output is %s" % (output)


@utils.case()
def test_no_resource_info(args):
    expected = "Insufficient nvidia.com/gpu"

    job_spec = utils.gen_default_job_description("regular",
                                                 args.email,
                                                 args.uid,
                                                 args.vc,
                                                 resourcegpu=5)
    # TODO hardcode 5 here, may need to change to `gpu_per_host + 1` manually
    # when testing other clusters

    with utils.run_job(args.rest, job_spec) as job:
        state = job.block_until_state_not_in({"unapproved", "queued"})
        assert state == "scheduling"

        for _ in range(50):
            details = utils.get_job_detail(args.rest, args.email, job.jid)

            message = utils.walk_json(details, "jobStatusDetail", 0, "message")
            if expected in message:
                break

            time.sleep(0.5)
        assert expected in message, "unexpected detail " + details


@utils.case()
def test_regular_job_mountpoints(args):
    job_spec = utils.gen_default_job_description("regular", args.email,
                                                 args.uid, args.vc)

    with utils.run_job(args.rest, job_spec) as job:
        state = job.block_until_state_not_in({"unapproved", "queued"})
        assert state in ["scheduling", "running"]

        pod = utils.kube_get_pods(args.config, "default",
                                  "jobId=%s" % job.jid)[0]

        mps = utils.load_cluster_nfs_mountpoints(args, job.jid)
        mps.extend(utils.load_system_mountpoints(args))

        for mp in mps:
            assert utils.mountpoint_in_pod(mp, pod), \
                "mountpoint %s not in regular job %s" % (mp, job.jid)

        # Regular job should not have IB mounted
        ib_mps = utils.load_infiniband_mounts(args)
        for mp in ib_mps:
            assert not utils.mountpoint_in_pod(mp, pod), \
                "infiniband mountpoint %s in regular job %s" % (mp, job.jid)


@utils.case()
def test_job_insight(args):
    job_spec = utils.gen_default_job_description("regular", args.email,
                                                 args.uid, args.vc)

    with utils.run_job(args.rest, job_spec) as job:
        state = job.block_until_state_not_in(
            {"unapproved", "queued", "scheduling"})
        assert state == "running"

        payload = {"messages": ["dummy"]}
        resp = utils.set_job_insight(args.rest, args.email, job.jid, payload)
        assert resp.status_code == 200

        insight = utils.get_job_insight(args.rest, args.email, job.jid)
        assert payload == insight


@utils.case()
def test_job_repair_message(args):
    """Similar test to test_job_insight. Simply test if rest call works"""
    job_spec = utils.gen_default_job_description("regular", args.email,
                                                 args.uid, args.vc)

    with utils.run_job(args.rest, job_spec) as job:
        state = job.block_until_state_not_in(
            {"unapproved", "queued", "scheduling"})
        assert state == "running"

        payload = {"messages": ["dummy"]}
        resp = utils.set_repair_message(args.rest, args.email, job.jid, payload)
        assert resp.status_code == 200

        job_detail = utils.get_job_detail_v2(args.rest, args.email, job.jid)
        assert payload == job_detail.get("repairMessage")


@utils.case()
def test_gpu_type_override(args):
    job_spec = utils.gen_default_job_description("regular", args.email,
                                                 args.uid, args.vc)
    # wrong gpu type
    job_spec["gpuType"] = "V100"

    with utils.run_job(args.rest, job_spec) as job:
        state = job.block_until_state_not_in({"unapproved", "queued"})
        assert state in ["scheduling", "running"]

        pod = utils.kube_get_pods(args.config, "default",
                                  "jobId=%s" % job.jid)[0]

        # gpu type should be overriden by the correct one
        assert pod.metadata.labels.get("gpuType") == "P40"


@utils.case()
def test_job_priority(args):
    job_spec = utils.gen_default_job_description("regular", args.email,
                                                 args.uid, args.vc)
    with utils.run_job(args.rest, job_spec) as job:
        # wait until running to avoid state change race
        state = job.block_until_state_not_in({"unapproved", "queued"})
        assert state in ["scheduling", "running"]

        # invalid payload
        resp = utils.set_job_priorities(args.rest, args.email, None)
        assert resp.status_code == 400

        # unauthorized user cannot change priority
        resp = utils.set_job_priorities(args.rest, "unauthorized_user",
                                        {job.jid: 101})
        assert resp.status_code == 403
        priority = utils.get_job_priorities(args.rest)[job.jid]
        assert priority == 100

        # job owner can change priority
        resp = utils.set_job_priorities(args.rest, args.email, {job.jid: 101})
        assert resp.status_code == 200
        priority = utils.get_job_priorities(args.rest)[job.jid]
        assert priority == 101


@utils.case()
def test_regular_job_no_distributed_system_envs(args):
    envs = utils.load_distributed_system_envs(args)

    job_spec = utils.gen_default_job_description("regular",
                                                 args.email,
                                                 args.uid,
                                                 args.vc,
                                                 cmd="sleep infinity")
    with utils.run_job(args.rest, job_spec) as job:
        endpoints = utils.create_endpoint(args.rest, args.email, job.jid,
                                          ["ssh"])
        endpoint_id = list(endpoints.keys())[0]

        state = job.block_until_state_not_in(
            {"unapproved", "queued", "scheduling"})
        assert state == "running"

        ssh_endpoint = utils.wait_endpoint_state(args.rest, args.email, job.jid,
                                                 endpoint_id)
        logger.debug("endpoints resp is %s", ssh_endpoint)

        ssh_host = "%s.%s" % (ssh_endpoint["nodeName"], ssh_endpoint["domain"])
        ssh_port = ssh_endpoint["port"]
        ssh_id = ssh_endpoint["id"]

        bash_cmd = ";".join([
            "printf '%s=' ; printenv %s" % (key, key)
            for key, _ in envs.items()
        ])

        # exec into jobmanager to execute ssh to avoid firewall
        job_manager_pod = utils.kube_get_pods(args.config, "default",
                                              "app=jobmanager")[0]
        job_manager_pod_name = job_manager_pod.metadata.name

        alias = args.email.split("@")[0]

        ssh_cmd = [
            "ssh",
            "-i",
            "/dlwsdata/work/%s/.ssh/id_rsa" % alias,
            "-p",
            str(ssh_port),
            "-o",
            "StrictHostKeyChecking=no",
            "-o",
            "LogLevel=ERROR",
            "%s@%s" % (alias, ssh_host),
            "--",
        ]
        ssh_cmd.append(bash_cmd)

        code, output = utils.kube_pod_exec(args.config, "default",
                                           job_manager_pod_name, "jobmanager",
                                           ssh_cmd)

        logger.debug("cmd %s code is %s, output is %s", " ".join(ssh_cmd), code,
                     output)

        for key, val in envs.items():
            expected_output = "%s=%s" % (key, val)
            assert output.find(
                expected_output) == -1, "should not find %s in log %s" % (
                    expected_output, output)


@utils.case(dangerous=True)
def test_do_not_starve_big_job(args):
    big_job_spec = utils.gen_default_job_description("regular",
                                                     args.email,
                                                     args.uid,
                                                     args.vc,
                                                     resourcegpu=100)
    big_job_spec["jobName"] += ".big_job"
    small_job_spec = utils.gen_default_job_description("regular", args.email,
                                                       args.uid, args.vc)
    small_job_spec["jobName"] += ".small_job"

    with utils.vc_setting(args.rest, args.vc, args.email,
                          {"scheduling_policy": "FIFO"}):
        with utils.run_job(args.rest, big_job_spec) as big_job:
            with utils.run_job(args.rest, small_job_spec) as small_job:
                state = small_job.block_until_state_not_in({"unapproved"})
                assert state == "queued"

                state = utils.get_job_status(args.rest,
                                             big_job.jid)["jobStatus"]
                # if vc has user_quota, it will be unapproved
                assert state in {"queued", "unapproved"}

                expected = "blocked by job with higher priority"
                for _ in range(50):
                    details = utils.get_job_detail(args.rest, args.email,
                                                   small_job.jid)

                    message = utils.walk_json(details, "jobStatusDetail", 0,
                                              "message")
                    if expected in message:
                        break

                    time.sleep(0.5)
                assert expected in message, "unexpected detail " + str(details)


@utils.case()
def test_do_not_starve_preemptible_job(args):
    big_job_spec = utils.gen_default_job_description("regular",
                                                     args.email,
                                                     args.uid,
                                                     args.vc,
                                                     resourcegpu=100)
    big_job_spec["jobName"] += ".big_job"
    p_job_spec = utils.gen_default_job_description("regular",
                                                   args.email,
                                                   args.uid,
                                                   args.vc,
                                                   preemptable=True)
    p_job_spec["jobName"] += ".p_job"

    with utils.run_job(args.rest, big_job_spec) as big_job:
        with utils.run_job(args.rest, p_job_spec) as p_job:
            state = p_job.block_until_state_not_in(
                {"unapproved", "queued", "scheduling"})
            assert state == "running"

            state = utils.get_job_status(args.rest, big_job.jid)["jobStatus"]
            # if vc has user_quota, it will be unapproved
            assert state in {"queued", "unapproved"}


@utils.case()
def test_set_max_time_works(args):
    job_spec = utils.gen_default_job_description("regular", args.email,
                                                 args.uid, args.vc)

    with utils.run_job(args.rest, job_spec) as job:
        state = job.block_until_state_not_in(
            {"unapproved", "queued", "scheduling"})
        assert state == "running"

        resp = utils.set_job_max_time(args.rest, args.email, job.jid, 1)
        assert resp.status_code == 200, "get %d, are you admin?" % (
            resp.status_code)

        state = job.block_until_state_not_in({"running"}, timeout=30)
        assert state == "killed"
        expected = "running exceed pre-defined 1s"

        details = utils.get_job_detail(args.rest, args.email, job.jid)
        message = details.get("errorMsg")
        assert message == expected, "unexpected message " + message


@utils.case(dangerous=True)
def test_set_max_time_in_vc(args):
    job_spec = utils.gen_default_job_description("regular", args.email,
                                                 args.uid, args.vc)

    with utils.vc_setting(args.rest, args.vc, args.email,
                          {"job_max_time_second": 5}):
        with utils.run_job(args.rest, job_spec) as job:
            state = job.block_until_state_not_in(
                {"unapproved", "queued", "scheduling"})
            assert state == "running"

            state = job.block_until_state_not_in({"running"}, timeout=30)
            assert state == "killed"
            expected = "running exceed pre-defined 5s"

            details = utils.get_job_detail(args.rest, args.email, job.jid)
            message = details.get("errorMsg")
            assert message == expected, "unexpected message " + message


#@utils.case(dangerous=True) should have a way to create a normal user
def test_can_not_create_endpoint_if_interactive_limit(args):
    job_spec = utils.gen_default_job_description("regular", args.email,
                                                 args.uid, args.vc)

    with utils.vc_setting(args.rest, args.vc, args.email,
                          {"interactive_limit": 0}):
        with utils.run_job(args.rest, job_spec) as job:
            endpoints = utils.create_endpoint(args.rest, args.email, job.jid,
                                              ["ssh"])
            assert False, "should not post endpoints successfully"


@utils.case()
def test_endpoint_role(args):
    job_spec = utils.gen_default_job_description("regular", args.email,
                                                 args.uid, args.vc)

    with utils.run_job(args.rest, job_spec) as job:
        endpoints = utils.create_endpoint(args.rest, args.email, job.jid,
                                          ["ssh"])
        endpoints_ids = list(endpoints.keys())
        assert len(endpoints_ids) == 1
        endpoint_id = endpoints_ids[0]

        state = job.block_until_state_not_in(
            {"unapproved", "queued", "scheduling"})
        assert state == "running"

        ssh_endpoint = utils.wait_endpoint_state(args.rest, args.email, job.jid,
                                                 endpoint_id)
        role_name = ssh_endpoint.get("role-name")
        role_idx = ssh_endpoint.get("role-idx")
        assert role_name == "master", "unknown role-name " + str(role_name)
        assert role_idx == "0", "unknown role-idx " + str(role_idx)


@utils.case()
def test_kill_job_with_message(args):
    job_spec = utils.gen_default_job_description("regular", args.email,
                                                 args.uid, args.vc)

    with utils.run_job(args.rest, job_spec) as job:
        state = job.block_until_state_not_in(
            {"unapproved", "queued", "scheduling"})
        assert state == "running"
        expected = "dummy"

        utils.kill_job(args.rest, args.email, job.jid, expected)

        state = job.block_until_state_not_in({"running", "killing"}, timeout=30)
        assert state == "killed"

        details = utils.get_job_detail(args.rest, args.email, job.jid)
        message = details.get("errorMsg")
        assert message == expected, "unexpected message " + message


<<<<<<< HEAD
@utils.case()
def test_get_active_jobs(args):
    job_spec = utils.gen_default_job_description("regular", args.email,
                                                 args.uid, args.vc)

    with utils.run_job(args.rest, job_spec) as job1:
        with utils.run_job(args.rest, job_spec) as job2:
            state1 = job1.block_until_state_not_in({"unapproved", "queued"})
            assert state1 in ["scheduling", "running"]
            state2 = job2.block_until_state_not_in({"unapproved", "queued"})
            assert state2 in ["scheduling", "running"]

            job_ids = [
                job.get("jobId") for job in utils.get_active_jobs(args.rest)
            ]
            assert job1.jid in job_ids
            assert job2.jid in job_ids

            utils.kill_job(args.rest, args.email, job2.jid, "test")
            state2 = job2.block_until_state_not_in({"running", "killing"},
                                                   timeout=30)
            assert state2 == "killed"

            job_ids = [
                job.get("jobId") for job in utils.get_active_jobs(args.rest)
            ]
            assert job1.jid in job_ids
            assert job2.jid not in job_ids
=======
@utils.case(dangerous=True)
def test_submit_job_with_gloabl_public_key(args):
    job_spec = utils.gen_default_job_description("regular", args.email,
                                                 args.uid, args.vc)
    with open("data/id_rsa.pub") as f:
        public_key = f.read()

    key_title = "key added from test case"

    resp = utils.add_public_key(args.rest, args.email, key_title, public_key)
    key_id = resp["id"]
    logger.info("added public key with id %s", key_id)

    keys = utils.get_public_key(args.rest, args.email)
    found = False
    for key in keys:
        if key["id"] == key_id:
            found = True
            assert key_title == key["key_title"], "unexpected key title %s" % (
                key["key_title"])
    assert found, "didn't find just created key with id %s" % (key_id)

    try:
        with utils.run_job(args.rest, job_spec) as job:
            endpoints = utils.create_endpoint(args.rest, args.email, job.jid,
                                              ["ssh"])
            endpoints_ids = list(endpoints.keys())
            assert len(endpoints_ids) == 1
            endpoint_id = endpoints_ids[0]

            state = job.block_until_state_not_in(
                {"unapproved", "queued", "scheduling"})
            assert state == "running"

            ssh_endpoint = utils.wait_endpoint_state(args.rest, args.email,
                                                     job.jid, endpoint_id)

            ssh_host = "%s.%s" % (ssh_endpoint["nodeName"],
                                  ssh_endpoint["domain"])
            ssh_port = ssh_endpoint["port"]

            # exec into jobmanager to execute ssh to avoid firewall
            job_manager_pod = utils.kube_get_pods(args.config, "default",
                                                  "app=jobmanager")[0]
            job_manager_pod_name = job_manager_pod.metadata.name

            alias = args.email.split("@")[0]

            dest = "/tmp/test_submit_job_with_gloabl_public_key"

            script_cmd = []

            with open("data/id_rsa") as f:
                script_cmd.append("rm %s ; " % dest)

                for line in f.readlines():
                    script_cmd.append("echo")
                    script_cmd.append(line.strip())
                    script_cmd.append(">> %s ;" % dest)

                script_cmd.append("chmod 400 %s ;" % dest)

            cmd = ["sh", "-c", " ".join(script_cmd)]

            code, output = utils.kube_pod_exec(args.config, "default",
                                               job_manager_pod_name,
                                               "jobmanager", cmd)
            assert code == 0, "code is %s, output is %s" % (code, output)

            cmd = [
                "ssh", "-i", dest, "-p", ssh_port, "-o",
                "StrictHostKeyChecking=no", "-o", "LogLevel=ERROR",
                "%s@%s" % (alias, ssh_host), "--", "echo", "dummy"
            ]
            code, output = utils.kube_pod_exec(args.config, "default",
                                               job_manager_pod_name,
                                               "jobmanager", cmd)
            assert code == 0, "code is %s, output is %s" % (code, output)
            assert output == "dummy\n", "output is %s" % (output)
    finally:
        utils.delete_public_key(args.rest, args.email, key_id)
>>>>>>> 2c43bb0e
<|MERGE_RESOLUTION|>--- conflicted
+++ resolved
@@ -1072,8 +1072,6 @@
         message = details.get("errorMsg")
         assert message == expected, "unexpected message " + message
 
-
-<<<<<<< HEAD
 @utils.case()
 def test_get_active_jobs(args):
     job_spec = utils.gen_default_job_description("regular", args.email,
@@ -1102,7 +1100,7 @@
             ]
             assert job1.jid in job_ids
             assert job2.jid not in job_ids
-=======
+
 @utils.case(dangerous=True)
 def test_submit_job_with_gloabl_public_key(args):
     job_spec = utils.gen_default_job_description("regular", args.email,
@@ -1183,5 +1181,4 @@
             assert code == 0, "code is %s, output is %s" % (code, output)
             assert output == "dummy\n", "output is %s" % (output)
     finally:
-        utils.delete_public_key(args.rest, args.email, key_id)
->>>>>>> 2c43bb0e
+        utils.delete_public_key(args.rest, args.email, key_id)