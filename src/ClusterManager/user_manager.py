import json
import os
import time
import argparse
import uuid
import subprocess
import sys
import datetime

import yaml
from jinja2 import Environment, FileSystemLoader, Template
import base64

import re

import thread
import threading
import random

import textwrap
import logging
import logging.config

from multiprocessing import Process, Manager



sys.path.append(os.path.join(os.path.dirname(os.path.abspath(__file__)),"../storage"))
sys.path.append(os.path.join(os.path.dirname(os.path.abspath(__file__)),"../utils"))

from jobs_tensorboard import GenTensorboardMeta
import k8sUtils

from config import config
from DataHandler import DataHandler



def create_log( logdir = '/var/log/dlworkspace' ):
    if not os.path.exists( logdir ):
        os.system("mkdir -p " + logdir )
    with open('logging.yaml') as f:
        logging_config = yaml.load(f)
        f.close()
        logging_config["handlers"]["file"]["filename"] = logdir+"/usermanager.log"
        logging.config.dictConfig(logging_config)


def set_user_directory():
    dataHandler = DataHandler()
    users = dataHandler.GetUsers()
    for username,userid in users:
        if "@" in username:
            username = username.split("@")[0]
        if "/" in username:
            username = username.split("/")[1]
        if "\\" in username:
            username = username.split("\\")[1]    
        userpath = os.path.join(config["storage-mount-path"],"work/"+username)
        if not os.path.exists(userpath):
            logging.info("Found a new user %s" %username)
            logging.info("Creating home directory %s for user %s" % (userpath, username))
            os.system("mkdir -p "+userpath)
            os.system("chown -R "+userid+":"+"500000513 "+userpath)

        sshkeypath = os.path.join(userpath,".ssh/id_rsa")
        pubkeypath = os.path.join(userpath,".ssh/id_rsa.pub")
        authorized_keyspath = os.path.join(userpath,".ssh/authorized_keys")
        if not os.path.exists(sshkeypath):
            logging.info("Creating sshkey for user %s" % (username))
            os.system("mkdir -p "+os.path.dirname(sshkeypath))
            os.system("ssh-keygen -t rsa -b 4096 -f %s -P ''" % sshkeypath)
            os.system("chown -R "+userid+":"+"500000513 "+userpath)
            os.system("chmod 700 -R "+os.path.dirname(sshkeypath))

<<<<<<< HEAD

        if not os.path.exists(authorized_keyspath):
            logging.info("Creating authorized_keys for user %s" % (username))
            os.system("chown -R "+userid+":"+"500000513 "+authorized_keyspath)
            os.system("cat "+pubkeypath+" >> "+authorized_keyspath)
            os.system("chmod 644 "+authorized_keyspath)
=======
            os.system("cat "+pubkeypath+" >> "+authorized_keyspath)
            os.system("chmod 644 "+authorized_keyspath)


>>>>>>> 8e9a8acb

def Run():
    create_log()
    logging.info("start to update user directory...")
    while True:
        try:
            set_user_directory()
        except Exception as e:
            print e
        time.sleep(1)


if __name__ == '__main__':
    Run()<|MERGE_RESOLUTION|>--- conflicted
+++ resolved
@@ -73,19 +73,11 @@
             os.system("chown -R "+userid+":"+"500000513 "+userpath)
             os.system("chmod 700 -R "+os.path.dirname(sshkeypath))
 
-<<<<<<< HEAD
-
         if not os.path.exists(authorized_keyspath):
             logging.info("Creating authorized_keys for user %s" % (username))
             os.system("chown -R "+userid+":"+"500000513 "+authorized_keyspath)
             os.system("cat "+pubkeypath+" >> "+authorized_keyspath)
             os.system("chmod 644 "+authorized_keyspath)
-=======
-            os.system("cat "+pubkeypath+" >> "+authorized_keyspath)
-            os.system("chmod 644 "+authorized_keyspath)
-
-
->>>>>>> 8e9a8acb
 
 def Run():
     create_log()
